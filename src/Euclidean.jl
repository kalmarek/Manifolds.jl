--- conflicted
+++ resolved
@@ -96,8 +96,8 @@
     zero_tangent_vector!(M::Euclidean, v, x)
 
 compute a zero vector in the tangent space of `x` on the [`Euclidean`](@ref)
-manifold `M`, whcih here is just a zero filled array the same size as the 
-in place parameter `v` which is assumed to have the same `size` as `x`.    
+manifold `M`, whcih here is just a zero filled array the same size as the
+in place parameter `v` which is assumed to have the same `size` as `x`.
 """
 function zero_tangent_vector!(M::Euclidean, v, x)
     fill!(v, 0)
@@ -126,20 +126,14 @@
 """
     vector_transport_to!(M::Euclidean, vto, x, v, y, ::ParallelTransport)
 
-<<<<<<< HEAD
-=======
 parallel transport the vector `v` from the tangent space at `x` to the
 tangent space at `y` on the [`Euclidean`](@ref) manifold `M`,
 i.e. the in place `w` is just set to `v`.
 """
->>>>>>> 2660f7b5
 function vector_transport_to!(M::Euclidean, vto, x, v, y, ::ParallelTransport)
     vto .= v
     return vto
 end
-<<<<<<< HEAD
-
-=======
 """
     flat!(M::Euclidean, v, x, w)
 
@@ -147,7 +141,6 @@
 case, this yields just the identity for a tangent vector `w` in the tangent space
 of `x` on `M`. The result is returned also in place in `v`.
 """
->>>>>>> 2660f7b5
 function flat!(M::Euclidean, v::FVector{CotangentSpaceType}, x, w::FVector{TangentSpaceType})
     copyto!(v.data, w.data)
     return v
