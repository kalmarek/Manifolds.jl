@doc doc"""
    Metric

Abstract type for the pseudo-Riemannian metric tensor $g$, a family of smoothly
varying inner products on the tangent space. See [`inner`](@ref).
"""
abstract type Metric end

@doc doc"""
    RiemannianMetric <: Metric

Abstract type for Riemannian metrics, a family of positive definite inner
products. The positive definite property means that for $v \in T_x M$, the
inner product $g(v, v) > 0$ whenever $v$ is not the zero vector.
"""
abstract type RiemannianMetric <: Metric end

@doc doc"""
    LorentzMetric <: Metric

Abstract type for Lorentz metrics, which have a single time dimension. These
metrics assume the spacelike convention with the time dimension being last,
giving the signature $(++...+-)$.
"""
abstract type LorentzMetric <: Metric end

"""
    MetricManifold{M<:Manifold,G<:Metric} <: Manifold

Equip a manifold with a metric. Such a manifold is generally called pseudo-
or semi-Riemannian. Each `MetricManifold` must implement
[`local_metric`](@ref).

# Constructor

    MetricManifold(manifold, metric)
"""
struct MetricManifold{M<:Manifold,G<:Metric} <: Manifold
    manifold::M
    metric::G
end

convert(::Type{MT},M::MetricManifold{MT,GT}) where {MT,GT} = base_manifold(M)

is_decorator_manifold(M::MetricManifold) = Val(true)


@doc doc"""
    metric(M::MetricManifold)

Get the metric $g$ of the manifold `M`.
"""
metric(M::MetricManifold) = M.metric

@doc doc"""
    local_metric(M::MetricManifold, x)

Local matrix representation at the point `x` of the metric tensor $g$ on the
manifold `M`, usually written $g_{ij}$. The matrix has the property that
$g(v, w)=v^T [g_{ij}] w = g_{ij} v^i w^j$, where the latter expression uses
Einstein summation convention.
"""
function local_metric(M::MetricManifold, x)
    error("Local metric not implemented on $(typeof(M)) for point $(typeof(x))")
end

@doc doc"""
    inverse_local_metric(M::MetricManifold, x)

Local matrix representation of the inverse metric (cometric) tensor, usually
written $g^{ij}$
"""
inverse_local_metric(M::MetricManifold, x) = inv(local_metric(M, x))

@doc doc"""
    det_local_metric(M::MetricManifold, x)

Determinant of local matrix representation of the metric tensor $g$
"""
det_local_metric(M::MetricManifold, x) = det(local_metric(M, x))

@doc doc"""
    log_local_metric_density(M::MetricManifold, x)

Return the natural logarithm of the metric density $\rho$ of `M` at `x`, which
is given by $\rho=\log \sqrt{|\det [g_{ij}]|}$.
"""
log_local_metric_density(M::MetricManifold, x) = log(abs(det_local_metric(M, x))) / 2

@doc doc"""
    local_metric_jacobian(M::MetricManifold, x)

Get partial derivatives of the local metric of `M` at `x` with respect to the
coordinates of `x`, $\frac{\partial}{\partial x^k} g_{ij} = g_{ij,k}$. The
dimensions of the resulting multi-dimensional array are ordered $(i,j,k)$.
"""
function local_metric_jacobian(M, x)
    error("local_metric_jacobian not implemented on $(typeof(M)) for point $(typeof(x)). For a suitable default, enter `using ForwardDiff`.")
end

@doc doc"""
    christoffel_symbols_first(M::MetricManifold, x)

Compute the Christoffel symbols of the first kind in local coordinates.
The Christoffel symbols are (in Einstein summation convention)

$\Gamma_{ijk} = \frac{1}{2} \left[g_{kj,i} + g_{ik,j} - g_{ij,k}\right],$

where $g_{ij,k}=\frac{\partial}{\partial x^k} g_{ij}$ is the coordinate
derivative of the local representation of the metric tensor. The dimensions of
the resulting multi-dimensional array are ordered $(i,j,k)$.
"""
function christoffel_symbols_first(M::MetricManifold, x)
    ∂g = local_metric_jacobian(M, x)
    n = size(∂g, 1)
    Γ = similar(∂g, Size(n, n, n))
    @einsum Γ[i,j,k] = 1 / 2 * (∂g[k,j,i] + ∂g[i,k,j] - ∂g[i,j,k])
    return Γ
end

@doc doc"""
    christoffel_symbols_second(M::MetricManifold, x)

Compute the Christoffel symbols of the second kind in local coordinates.
The Christoffel symbols are (in Einstein summation convention)

$\Gamma^{l}_{ij} = g^{kl} \Gamma_{ijk},$

where $\Gamma_{ijk}$ are the Christoffel symbols of the first kind, and
$g^{kl}$ is the inverse of the local representation of the metric tensor.
The dimensions of the resulting multi-dimensional array are ordered $(l,i,j)$.
"""
function christoffel_symbols_second(M::MetricManifold, x)
    ginv = inverse_local_metric(M, x)
    Γ₁ = christoffel_symbols_first(M, x)
    Γ₂ = similar(Γ₁)
    @einsum Γ₂[l,i,j] = ginv[k,l] * Γ₁[i,j,k]
    return Γ₂
end

@doc doc"""
    christoffel_symbols_second_jacobian(M::MetricManifold, x)

Get partial derivatives of the Christoffel symbols of the second kind
for manifold `M` at `x` with respect to the coordinates of `x`,
$\frac{\partial}{\partial x^l} \Gamma^{k}_{ij} = \Gamma^{k}_{ij,l}.$
The dimensions of the resulting multi-dimensional array are ordered $(i,j,k,l)$.
"""
function christoffel_symbols_second_jacobian(M, x)
    error("christoffel_symbols_second_jacobian not implemented on $(typeof(M)) for point $(typeof(x)). For a suitable default, enter `using ForwardDiff`.")
end

@doc doc"""
    riemann_tensor(M::MetricManifold, x)

Compute the Riemann tensor $R^l_{ijk}$, also known as the Riemann curvature
tensor, at the point `x`. The dimensions of the resulting multi-dimensional
array are ordered $(l,i,j,k)$.
"""
function riemann_tensor(M::MetricManifold, x)
    n = size(x, 1)
    Γ = christoffel_symbols_second(M, x)
    ∂Γ = christoffel_symbols_second_jacobian(M, x) ./ n
    R = similar(∂Γ, Size(n, n, n, n))
    @einsum R[l,i,j,k] = ∂Γ[l,i,k,j] - ∂Γ[l,i,j,k] + Γ[s,i,k] * Γ[l,s,j] - Γ[s,i,j] * Γ[l,s,k]
    return R
end

"""
    ricci_tensor(M::MetricManifold, x)

Compute the Ricci tensor, also known as the Ricci curvature tensor,
of the manifold `M` at the point `x`.
"""
function ricci_tensor(M::MetricManifold, x)
    R = riemann_tensor(M, x)
    n = size(R, 1)
    Ric = similar(R, Size(n, n))
    @einsum Ric[i,j] = R[l,i,l,j]
    return Ric
end

"""
    ricci_curvature(M::MetricManifold, x)

Compute the Ricci scalar curvature of the manifold `M` at the point `x`.
"""
function ricci_curvature(M::MetricManifold, x)
    ginv = inverse_local_metric(M, x)
    Ric = ricci_tensor(M, x)
    S = sum(ginv .* Ric)
    return S
end

"""
    gaussian_curvature(M::MetricManifold, x)

Compute the Gaussian curvature of the manifold `M` at the point `x`.
"""
gaussian_curvature(M::MetricManifold, x) = ricci_curvature(M, x) / 2

"""
    einstein_tensor(M::MetricManifold, x)

Compute the Einstein tensor of the manifold `M` at the point `x`.
"""
function einstein_tensor(M::MetricManifold, x)
    Ric = ricci_tensor(M, x)
    g = local_metric(M, x)
    ginv = inverse_local_metric(M, x)
    S = sum(ginv .* Ric)
    G = Ric - g .* S / 2
    return G
end

@doc doc"""
    solve_exp_ode(M::MetricManifold, x, v, tspan; solver=AutoVern9(Rodas5()), kwargs...)

Approximate the exponential map on the manifold over the provided timespan
assuming the Levi-Civita connection by solving the ordinary differential
equation

$\frac{d^2}{dt^2} x^k + \Gamma^k_{ij} \frac{d}{dt} x_i \frac{d}{dt} x_j = 0,$

where $\Gamma^k_{ij}$ are the Christoffel symbols of the second kind, and
the Einstein summation convention is assumed. The arguments `tspan` and
`solver` follow the `OrdinaryDiffEq` conventions. `kwargs...` specify keyword
arguments that will be passed to `OrdinaryDiffEq.solve`.

Currently, the numerical integration is only accurate when using a single
coordinate chart that covers the entire manifold. This excludes coordinates
in an embedded space.
"""
function solve_exp_ode(M, x, v, tspan; kwargs...)
    error("solve_exp_ode not implemented on $(typeof(M)) for point $(typeof(x)), vector $(typeof(v)), and timespan $(typeof(tspan)). For a suitable default, enter `using OrdinaryDiffEq`.")
end

function exp(M::MMT, x, v, T::AbstractVector) where {MMT<:MetricManifold}
    sol = solve_exp_ode(M, x, v, extrema(T); dense=false, saveat=T)
    n = length(x)
    return map(i -> sol.u[i][n+1:end], 1:length(T))
end

"""
    exp(M::MetricManifold, x, v, args...)

Numerically integrate the exponential map assuming the Levi-Civita connection.
See [`solve_exp_ode`](@ref)

Currently, the numerical integration is only accurate when using a single
coordinate chart that covers the entire manifold. This excludes coordinates
in an embedded space.
"""
function exp!(M::MMT, y, x, v) where {MMT<:MetricManifold}
    tspan = (0.0, 1.0)
    sol = solve_exp_ode(M, x, v, tspan; dense=false, saveat=[1.0])
    n = length(x)
    y .= sol.u[1][n+1:end]
    return y
end

# Introduce the default to fall back to just base without metric.
#
# Most of these can be reduced as soon as we have the final THTT decorator

inner(M::MMT, x, v, w) where {MMT<:MetricManifold} = dot(v, local_metric(M, x) * w)
norm(M::MMT, x, v) where {MMT<:MetricManifold} = norm(sqrt(inner(M,x,v,v)))
distance(M::MMT, x, y) where {MMT<:MetricManifold} = distance(base_manifold(M), x, y)
zero_tangent_vector(M::MMT, x, v) where {MMT<:MetricManifold} = zero_tangent_vector(base_manifold(M), x, v, v)
log!(M::MMT, v, x, y) where {MMT<:MetricManifold} = log!(base_manifold(M), v, x, y)
retract!(M::MMT, y, x, v, t::Real,args...) where {MMT<:MetricManifold} = retract!(base_manifold(M), y, x,v,t::Real, args...)
retract!(M::MMT, y, x, v) where {MMT<:MetricManifold} = retract!(base_manifold(M), y, x, v)
project_tangent!(M::MMT, w, x, v) where {MMT<:MetricManifold} = project_tangent!(base_manifold(M), w, x, v)
is_approx(M::MMT,args...; kwargs...) where {MMT<:MetricManifold} = is_approx(base_manifold(M),args...; kwargs...)
function vector_transport_to!(M::MMT, vto, x, v, y, m::AbstractVectorTransportMethod) where {MMT<:MetricManifold}
    return vector_transport_to!(base_manifold(M), vto, x, v, y, m)
end
function injectivity_radius(M::MMT, args...) where {MMT<:MetricManifold}
    return injectivity_radius(base_manifold(M), args...)
end
function zero_tangent_vector!(M::MMT, v, x) where {MMT<:MetricManifold}
    return zero_tangent_vector!(base_manifold(M), v, x)
end
function is_manifold_point(M::MMT, x; kwargs...) where {MMT<:MetricManifold}
    return is_manifold_point(base_manifold(M), x; kwargs...)
end
function is_tangent_vector(M::MMT, x, v; kwargs...) where {MMT<:MetricManifold}
    return is_tangent_vector(base_manifold(M), x, v; kwargs...)
end
<<<<<<< HEAD

@traitfn function zero_tangent_vector!(M::MMT,
                                       v,
                                       x) where {MT<:Manifold,
                                                 GT<:Metric,
                                                 MMT<:MetricManifold{MT,GT};
                                                 HasMetric{MT,GT}}
    return zero_tangent_vector!(M.manifold, v, x)
end

@traitfn function manifold_point_error(M::MMT,
                                    x;
                                    kwargs...) where {MT<:Manifold,
                                                      GT<:Metric,
                                                      MMT<:MetricManifold{MT,GT};
                                                      HasMetric{MT,GT}}
    return manifold_point_error(M.manifold, x; kwargs...)
end

@traitfn function tangent_vector_error(M::MMT,
                                    x,
                                    v;
                                    kwargs...) where {MT<:Manifold,
                                                      GT<:Metric,
                                                      MMT<:MetricManifold{MT,GT};
                                                      HasMetric{MT,GT}}
    return tangent_vector_error(M.manifold, x, v; kwargs...)
=======
function inner(B::VectorBundleFibers{<:CotangentSpaceType, MMT}, x, v, w) where {MMT<:MetricManifold}
    ginv = inverse_local_metric(B.M, x)
    return dot(v, ginv * w)
>>>>>>> 2660f7b5
end

function flat!(M::MMT, v::FVector{CotangentSpaceType}, x, w::FVector{TangentSpaceType}) where {MMT<:MetricManifold}
    g = local_metric(M, x)
    copyto!(v.data, g*w.data)
    return v
end

function sharp!(M::MMT, v::FVector{TangentSpaceType}, x, w::FVector{CotangentSpaceType}) where {MMT<:MetricManifold}
    ginv = inverse_local_metric(M, x)
    copyto!(v.data, ginv*w.data)
    return v
end<|MERGE_RESOLUTION|>--- conflicted
+++ resolved
@@ -264,7 +264,7 @@
 # Most of these can be reduced as soon as we have the final THTT decorator
 
 inner(M::MMT, x, v, w) where {MMT<:MetricManifold} = dot(v, local_metric(M, x) * w)
-norm(M::MMT, x, v) where {MMT<:MetricManifold} = norm(sqrt(inner(M,x,v,v)))
+norm(M::MMT, x, v) where {MMT<:MetricManifold} = sqrt(inner(M,x,v,v))
 distance(M::MMT, x, y) where {MMT<:MetricManifold} = distance(base_manifold(M), x, y)
 zero_tangent_vector(M::MMT, x, v) where {MMT<:MetricManifold} = zero_tangent_vector(base_manifold(M), x, v, v)
 log!(M::MMT, v, x, y) where {MMT<:MetricManifold} = log!(base_manifold(M), v, x, y)
@@ -281,45 +281,15 @@
 function zero_tangent_vector!(M::MMT, v, x) where {MMT<:MetricManifold}
     return zero_tangent_vector!(base_manifold(M), v, x)
 end
-function is_manifold_point(M::MMT, x; kwargs...) where {MMT<:MetricManifold}
-    return is_manifold_point(base_manifold(M), x; kwargs...)
-end
-function is_tangent_vector(M::MMT, x, v; kwargs...) where {MMT<:MetricManifold}
-    return is_tangent_vector(base_manifold(M), x, v; kwargs...)
-end
-<<<<<<< HEAD
-
-@traitfn function zero_tangent_vector!(M::MMT,
-                                       v,
-                                       x) where {MT<:Manifold,
-                                                 GT<:Metric,
-                                                 MMT<:MetricManifold{MT,GT};
-                                                 HasMetric{MT,GT}}
-    return zero_tangent_vector!(M.manifold, v, x)
-end
-
-@traitfn function manifold_point_error(M::MMT,
-                                    x;
-                                    kwargs...) where {MT<:Manifold,
-                                                      GT<:Metric,
-                                                      MMT<:MetricManifold{MT,GT};
-                                                      HasMetric{MT,GT}}
-    return manifold_point_error(M.manifold, x; kwargs...)
-end
-
-@traitfn function tangent_vector_error(M::MMT,
-                                    x,
-                                    v;
-                                    kwargs...) where {MT<:Manifold,
-                                                      GT<:Metric,
-                                                      MMT<:MetricManifold{MT,GT};
-                                                      HasMetric{MT,GT}}
-    return tangent_vector_error(M.manifold, x, v; kwargs...)
-=======
+function manifold_point_error(M::MMT, x; kwargs...) where {MMT<:MetricManifold}
+    return manifold_point_error(base_manifold(M), x; kwargs...)
+end
+function tangent_vector_error(M::MMT, x, v; kwargs...) where {MMT<:MetricManifold}
+    return tangent_vector_error(base_manifold(M), x, v; kwargs...)
+end
 function inner(B::VectorBundleFibers{<:CotangentSpaceType, MMT}, x, v, w) where {MMT<:MetricManifold}
     ginv = inverse_local_metric(B.M, x)
     return dot(v, ginv * w)
->>>>>>> 2660f7b5
 end
 
 function flat!(M::MMT, v::FVector{CotangentSpaceType}, x, w::FVector{TangentSpaceType}) where {MMT<:MetricManifold}
