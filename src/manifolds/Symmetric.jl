--- conflicted
+++ resolved
@@ -202,12 +202,7 @@
     B::DefaultOrthonormalBasis{ℝ},
 ) where {N}
     dim = manifold_dimension(M)
-<<<<<<< HEAD
     @assert size(X) == (N * (N + 1),)
-=======
-    Y = allocate_result(M, get_vector, p, p .* 1im)
-    @assert size(X) == (N^2,)
->>>>>>> c21c6f23
     @assert size(Y) == (N, N)
     k = 1
     for i = 1:N, j = i:N
