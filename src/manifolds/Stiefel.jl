@doc raw"""
    Stiefel{n,k,𝔽} <: Manifold

The Stiefel manifold consists of all $n × k$, $n ≥ k$ unitary matrices, i.e.

````math
\operatorname{St}(n,k)\{ p ∈ 𝔽^{n × k} : p^{\mathrm{H}}p = I_k \},
````

where $𝔽 ∈ \{ℝ, ℂ\}$,
$\cdot^{\mathrm{H}}$ denotes the complex conjugate transpose or Hermitian, and
$I_k ∈ ℝ^{k × k}$ denotes the $k × k$ identity matrix.

The tangent space at a point $p ∈ \mathcal M$ is given by

````math
T_p \mathcal M = \{ X ∈ 𝔽^{n × k} : p^{\mathrm{H}}X + X^{\mathrm{H}}p = 0_k\},
````

where $0_k$ is the $k × k$ zero matrix.

This manifold is modeled as an embedded manifold to the [`Euclidean`](@ref), i.e.
several functions like the [`inner`](@ref) product and the [`zero_tangent_vector`](@ref)
are inherited from the embedding.

The manifold is named after
[Eduard L. Stiefel](https://en.wikipedia.org/wiki/Eduard_Stiefel) (1909–1978).

# Constructor
    Stiefel(n, k, field = ℝ)

Generate the (real-valued) Stiefel manifold of $n × k$ dimensional orthonormal matrices.
"""
struct Stiefel{n,k,𝔽} <: AbstractEmbeddedManifold{DefaultIsometricEmbeddingType} end

Stiefel(n::Int, k::Int, field::AbstractNumbers = ℝ) = Stiefel{n,k,field}()

<<<<<<< HEAD
function allocation_promotion_function(
    M::Stiefel{n,k,ℂ},
    f,
    args::Tuple,
) where {n,k}
    return complex
end
base_manifold(M::Stiefel) = M
decorated_manifold(M::Stiefel{N,K}) where {N,K} = Euclidean(N, K; field = ℝ)

=======
>>>>>>> 16101434
@doc raw"""
    check_manifold_point(M::Stiefel, p; kwargs...)

Check whether `p` is a valid point on the [`Stiefel`](@ref) `M`=$\operatorname{St}(n,k)$, i.e. that it has the right
[`AbstractNumbers`](@ref) type and $p^{\mathrm{H}}p$ is (approximately) the identity, where $\cdot^{\mathrm{H}}$ is the
complex conjugate transpose. The settings for approximately can be set with `kwargs...`.
"""
function check_manifold_point(M::Stiefel{n,k,𝔽}, p; kwargs...) where {n,k,𝔽}
    mpv = invoke(check_manifold_point, Tuple{supertype(typeof(M)), typeof(p)}, M, p; kwargs...)
    mpv === nothing || return mpv
    c = p' * p
    if !isapprox(c, one(c); kwargs...)
        return DomainError(
            norm(c - one(c)),
            "The point $(p) does not lie on $(M), because x'x is not the unit matrix.",
        )
    end
end

@doc raw"""
    check_tangent_vector(M::Stiefel, p, X; check_base_point = true, kwargs...)

Checks whether `X` is a valid tangent vector at `p` on the [`Stiefel`](@ref)
`M`=$\operatorname{St}(n,k)$, i.e. the [`AbstractNumbers`](@ref) fits and
it (approximately) holds that $p^{\mathrm{H}}X + X^{\mathrm{H}}p = 0$.
The optional parameter `check_base_point` indicates, whether to call [`check_manifold_point`](@ref)  for `p`.
The settings for approximately can be set with `kwargs...`.
"""
function check_tangent_vector(
    M::Stiefel{n,k,𝔽},
    p,
    X;
    check_base_point = true,
    kwargs...,
) where {n,k,𝔽}
    if check_base_point
        mpe = check_manifold_point(M, p; kwargs...)
        mpe === nothing || return mpe
    end
    mpv = invoke(
        check_tangent_vector,
        Tuple{supertype(typeof(M)), typeof(p), typeof(X)},
        M,
        p,
        X;
        check_base_point = false, # already checked above
        kwargs...
    )
    mpv === nothing || return mpv
    if !isapprox(p' * X + X' * p, zeros(k, k); kwargs...)
        return DomainError(
            norm(p' * X + X' * p),
            "The matrix $(X) is does not lie in the tangent space of $(p) on the Stiefel manifold of dimension ($(n),$(k)), since x'v + v'x is not the zero matrix.",
        )
    end
end

decorated_manifold(M::Stiefel{N,K,𝔽}) where {N,K,𝔽} = Euclidean(N, K; field = 𝔽)

embed!(::Stiefel, q, p) = (q .= p)

embed!(::Stiefel, Y, p, X) = (Y .= X)

@doc raw"""
    exp(M::Stiefel, p, X)

Compute the exponential map on the [`Stiefel`](@ref)`{n,k,𝔽}`() manifold `M`
emanating from `p` in tangent direction `X`.

````math
\exp_p X = \begin{pmatrix}
   p\\X
 \end{pmatrix}
 \operatorname{Exp}
 \left(
 \begin{pmatrix} p^{\mathrm{H}}X & - X^{\mathrm{H}}X\\
 I_n & p^{\mathrm{H}}X\end{pmatrix}
 \right)
\begin{pmatrix}  \exp( -p^{\mathrm{H}}X) \\ 0_n\end{pmatrix},
````

where $\operatorname{Exp}$ denotes matrix exponential,
$\cdot^{\mathrm{H}}$ denotes the complex conjugate transpose or Hermitian, and $I_k$ and
$0_k$ are the identity matrix and the zero matrix of dimension $k × k$, respectively.
"""
exp(::Stiefel, ::Any...)

function exp!(M::Stiefel{n,k}, q, p, X) where {n,k}
    return copyto!(
        q,
        [p X] *
        exp([p'X -X' * X; one(zeros(eltype(p), k, k)) p' * X]) *
        [exp(-p'X); zeros(eltype(p), k, k)],
    )
end

@doc raw"""
    inverse_retract(M::Stiefel, p, q, ::PolarInverseRetraction)

Compute the inverse retraction based on a singular value decomposition
for two points `p`, `q` on the [`Stiefel`](@ref) manifold `M`.
This follows the folloing approach: From the Polar retraction we know that

````math
\operatorname{retr}_p^{-1}q = qs - t
````

if such a symmetric positive definite $k × k$ matrix exists. Since $qs - t$
is also a tangent vector at $p$ we obtain

````math
p^{\mathrm{H}}qs + s(p^{\mathrm{H}}q)^{\mathrm{H}} + 2I_k = 0,
````
which can either be solved by a Lyapunov approach or a continuous-time
algebraic Riccati equation as described in [^KanekoFioriTanaka2013]

This implementation follows the Lyapunov approach.

[^KanekoFioriTanaka2013]:
    > T. Kaneko, S. Fiori, T. Tanaka: "Empirical Arithmetic Averaging over the
    > Compact Stiefel Manifold", IEEE Transactions on Signal Processing, 2013,
    > doi: [10.1109/TSP.2012.2226167](https://doi.org/10.1109/TSP.2012.2226167).
"""
inverse_retract(::Stiefel, ::Any, ::Any, ::PolarInverseRetraction)

@doc raw"""
    inverse_retract(M::Stiefel, p, q, ::QRInverseRetraction)

Compute the inverse retraction based on a qr decomposition
for two points `p`, `q` on the [`Stiefel`](@ref) manifold `M` and return
the resulting tangent vector in `X`. The computation follows Algorithm 1
in [^KanekoFioriTanaka2013].

[^KanekoFioriTanaka2013]:
    > T. Kaneko, S. Fiori, T. Tanaka: "Empirical Arithmetic Averaging over the
    > Compact Stiefel Manifold", IEEE Transactions on Signal Processing, 2013,
    > doi: [10.1109/TSP.2012.2226167](https://doi.org/10.1109/TSP.2012.2226167).
"""
inverse_retract(::Stiefel, ::Any, ::Any, ::QRInverseRetraction)

function inverse_retract!(::Stiefel, X, p, q, ::PolarInverseRetraction)
    A = p' * q
    H = -2 * one(p' * p)
    B = lyap(A, H)
    return copyto!(X, q * B - p)
end
function inverse_retract!(::Stiefel{n,k}, X, p, q, ::QRInverseRetraction) where {n,k}
    A = p' * q
    R = zeros(typeof(one(eltype(p)) * one(eltype(q))), k, k)
    for i = 1:k
        b = zeros(i)
        b[i] = 1
        b[1:(end-1)] = -transpose(R[1:(i-1), 1:(i-1)]) * A[i, 1:(i-1)]
        R[1:i, i] = A[1:i, 1:i] \ b
    end
    return copyto!(X, q * R - p)
end

function isapprox(M::Stiefel, p, X, Y; kwargs...)
    return isapprox(sqrt(inner(M, p, zero_tangent_vector(M, p), X - Y)), 0; kwargs...)
end
isapprox(M::Stiefel, p, q; kwargs...) = isapprox(norm(p - q), 0; kwargs...)

@doc raw"""
    manifold_dimension(M::Stiefel)

Return the dimension of the [`Stiefel`](@ref) manifold `M`=$\operatorname{St}(n,k,𝔽)$.
The dimension is given by

````math
\begin{aligned}
\dim \mathrm{St}(n, k, ℝ) &= nk - \frac{1}{2}k(k+1)\\
\dim \mathrm{St}(n, k, ℂ) &= 2nk - k^2\\
\dim \mathrm{St}(n, k, ℍ) &= 4nk - k(2k-1)
\end{aligned}
````
"""
manifold_dimension(::Stiefel{n,k,ℝ}) where {n,k} = n * k - div(k * (k + 1), 2)
manifold_dimension(::Stiefel{n,k,ℂ}) where {n,k} = 2 * n * k - k * k
manifold_dimension(::Stiefel{n,k,ℍ}) where {n,k} = 4 * n * k - k * (2k - 1)

@doc doc"""
    project_point(M::Stiefel,p)

Projects `p` from the embedding onto the [`Stiefel`](@ref) `M`, i.e. compute `q`
as the polar decomposition of $p$ such that $q^{\mathrm{H}q$ is the identity,
where $\cdot^{\mathrm{H}}$ denotes the hermitian, i.e. complex conjugate transposed.
"""
project_point(::Stiefel, ::Any...)

function project_point!(M::Stiefel, q, p)
    s = svd(p)
    e = eigen(s.U' * s.U)
    qsinv = e.vectors * Diagonal(1 ./ sqrt.(e.values))
    q .= s.U * qsinv * e.vectors' * s.V'
    return q
end

@doc raw"""
    project_tangent(M::Stiefel, p, X)

Project `X` onto the tangent space of `p` to the [`Stiefel`](@ref) manifold `M`.
The formula reads

````math
\operatorname{proj}_{\mathcal M}(p, X) = X - p \operatorname{Sym}(p^{\mathrm{H}}X),
````

where $\operatorname{Sym}(q)$ is the symmetrization of $q$, e.g. by
$\operatorname{Sym}(q) = \frac{q^{\mathrm{H}}+q}{2}$.
"""
project_tangent(::Stiefel, ::Any...)

function project_tangent!(::Stiefel, Y, p, X)
    A = p' * X
    copyto!(Y, X - p * Hermitian((A + A') / 2))
    return Y
end

@doc raw"""
    retract(M::Stiefel, p, X, ::PolarRetraction)

Compute the SVD-based retraction [`PolarRetraction`](@ref) on the
[`Stiefel`](@ref) manifold `M`. With $USV = p + X$ the retraction reads

````math
\operatorname{retr}_p X = U\bar{V}^\mathrm{H}.
````
"""
retract(::Stiefel, ::Any, ::Any, ::PolarRetraction)

@doc raw"""
    retract(M::Stiefel, p, X, ::QRRetraction )

Compute the QR-based retraction [`QRRetraction`](@ref) on the
[`Stiefel`](@ref) manifold `M`. With $QR = p + X$ the retraction reads

````math
\operatorname{retr}_p X = QD,
````

where $D$ is a $n × k$ matrix with

````math
D = \operatorname{diag}\bigl(\operatorname{sgn}(R_{ii}+0,5)_{i=1}^k \bigr),
````

where $\operatorname{sgn}(p) = \begin{cases}
1 & \text{ for } p > 0,\\
0 & \text{ for } p = 0,\\
-1& \text{ for } p < 0.
\end{cases}$
"""
retract(::Stiefel, ::Any, ::Any, ::QRRetraction)

function retract!(::Stiefel, q, p, X, ::PolarRetraction)
    s = svd(p + X)
    return mul!(q, s.U, s.Vt)
end
function retract!(::Stiefel, q, p, X, ::QRRetraction)
    qrfac = qr(p + X)
    d = diag(qrfac.R)
    D = Diagonal(sign.(sign.(d .+ 0.5)))
    return copyto!(q, Matrix(qrfac.Q) * D)
end

@doc raw"""
    representation_size(M::Stiefel)

Returns the representation size of the [`Stiefel`](@ref) `M`=$\operatorname{St}(n,k)$,
i.e. `(n,k)`, which is the matrix dimensions.
"""
@generated representation_size(::Stiefel{n,k}) where {n,k} = (n, k)

show(io::IO, ::Stiefel{n,k,F}) where {n,k,F} = print(io, "Stiefel($(n), $(k), $(F))")<|MERGE_RESOLUTION|>--- conflicted
+++ resolved
@@ -35,7 +35,6 @@
 
 Stiefel(n::Int, k::Int, field::AbstractNumbers = ℝ) = Stiefel{n,k,field}()
 
-<<<<<<< HEAD
 function allocation_promotion_function(
     M::Stiefel{n,k,ℂ},
     f,
@@ -43,11 +42,9 @@
 ) where {n,k}
     return complex
 end
+
 base_manifold(M::Stiefel) = M
-decorated_manifold(M::Stiefel{N,K}) where {N,K} = Euclidean(N, K; field = ℝ)
-
-=======
->>>>>>> 16101434
+
 @doc raw"""
     check_manifold_point(M::Stiefel, p; kwargs...)
 
