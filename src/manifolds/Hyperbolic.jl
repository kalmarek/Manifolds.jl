@doc raw"""
    Hyperbolic{N} <: AbstractDecoratorManifold{ℝ}

The hyperbolic space $\mathcal H^n$ represented by $n+1$-Tuples, i.e. embedded in the
[`Lorentz`](@ref)ian manifold equipped with the [`MinkowskiMetric`](@ref)
$⟨\cdot,\cdot⟩_{\mathrm{M}}$. The space is defined as

```math
\mathcal H^n = \Bigl\{p ∈ ℝ^{n+1}\ \Big|\ ⟨p,p⟩_{\mathrm{M}}= -p_{n+1}^2
  + \displaystyle\sum_{k=1}^n p_k^2 = -1, p_{n+1} > 0\Bigr\},.
```

The tangent space $T_p \mathcal H^n$ is given by

````math
T_p \mathcal H^n := \bigl\{
X ∈ ℝ^{n+1} : ⟨p,X⟩_{\mathrm{M}} = 0
\bigr\}.
````
Note that while the [`MinkowskiMetric`](@ref) renders the [`Lorentz`](@ref) manifold (only)
pseudo-Riemannian, on the tangent bundle of the Hyperbolic space it induces a Riemannian
metric. The corresponding sectional curvature is $-1$.

If `p` and `X` are `Vector`s of length `n+1` they are assumed to be
a [`HyperboloidPoint`](@ref) and a [`HyperboloidTVector`](@ref), respectively

Other models are the Poincaré ball model, see [`PoincareBallPoint`](@ref) and [`PoincareBallTVector`](@ref), respectiely
and the Poincaré half space model, see [`PoincareHalfSpacePoint`](@ref) and [`PoincareHalfSpaceTVector`](@ref), respectively.

# Constructor

    Hyperbolic(n)

Generate the Hyperbolic manifold of dimension `n`.
"""
struct Hyperbolic{N} <: AbstractDecoratorManifold{ℝ} end

Hyperbolic(n::Int) = Hyperbolic{n}()

function active_traits(f, ::Hyperbolic, args...)
    return merge_traits(IsIsometricEmbeddedManifold(), IsDefaultMetric(MinkowskiMetric()))
end

@doc raw"""
    HyperboloidPoint <: AbstractManifoldPoint

In the Hyperboloid model of the [`Hyperbolic`](@ref) $\mathcal H^n$ points are represented
as vectors in $ℝ^{n+1}$ with [`MinkowskiMetric`](@ref) equal to $-1$.

This representation is the default, i.e. `AbstractVector`s are assumed to have this repesentation.
"""
struct HyperboloidPoint{TValue<:AbstractVector} <: AbstractManifoldPoint
    value::TValue
end

@doc raw"""
    HyperboloidTVector <: TVector

In the Hyperboloid model of the [`Hyperbolic`](@ref) $\mathcal H^n$ tangent vctors are represented
as vectors in $ℝ^{n+1}$ with [`MinkowskiMetric`](@ref) $⟨p,X⟩_{\mathrm{M}}=0$ to their base
point $p$.

This representation is the default, i.e. vectors are assumed to have this repesentation.
"""
struct HyperboloidTVector{TValue<:AbstractVector} <: TVector
    value::TValue
end

@doc raw"""
    PoincareBallPoint <: AbstractManifoldPoint

A point on the [`Hyperbolic`](@ref) manifold $\mathcal H^n$ can be represented as a vector of norm
less than one in $\mathbb R^n$.
"""
struct PoincareBallPoint{TValue<:AbstractVector} <: AbstractManifoldPoint
    value::TValue
end

@doc raw"""
    PoincareBallTVector <: TVector

In the Poincaré ball model of the [`Hyperbolic`](@ref) $\mathcal H^n$ tangent vectors are represented
as vectors in $ℝ^{n}$.
"""
struct PoincareBallTVector{TValue<:AbstractVector} <: AbstractManifoldPoint
    value::TValue
end

@doc raw"""
    PoincareHalfSpacePoint <: AbstractManifoldPoint

A point on the [`Hyperbolic`](@ref) manifold $\mathcal H^n$ can be represented as a vector in the
half plane, i.e. $x ∈ ℝ^n$ with $x_d > 0$.
"""
struct PoincareHalfSpacePoint{TValue<:AbstractVector} <: AbstractManifoldPoint
    value::TValue
end

@doc raw"""
    PoincareHalfPlaneTVector <: TVector

In the Poincaré half plane model of the [`Hyperbolic`](@ref) $\mathcal H^n$ tangent vectors are
represented as vectors in $ℝ^{n}$.
"""
struct PoincareHalfSpaceTVector{TValue<:AbstractVector} <: TVector
    value::TValue
end

ManifoldsBase.@manifold_element_forwards HyperboloidPoint value
ManifoldsBase.@manifold_vector_forwards HyperboloidTVector value
ManifoldsBase.@default_manifold_fallbacks Hyperbolic HyperboloidPoint HyperboloidTVector value value

ManifoldsBase.@manifold_element_forwards PoincareBallPoint value
ManifoldsBase.@manifold_vector_forwards PoincareBallTVector value

ManifoldsBase.@manifold_element_forwards PoincareHalfSpacePoint value
ManifoldsBase.@manifold_vector_forwards PoincareHalfSpaceTVector value

include("HyperbolicHyperboloid.jl")
include("HyperbolicPoincareBall.jl")
include("HyperbolicPoincareHalfspace.jl")

<<<<<<< HEAD
@manifold_element_forwards HyperboloidPoint value
@manifold_element_forwards PoincareBallPoint value
@manifold_element_forwards PoincareHalfSpacePoint value
@manifold_vector_forwards HyperboloidTVector value
@manifold_vector_forwards PoincareBallTVector value
@manifold_vector_forwards PoincareHalfSpaceTVector value

_otherHyperbolicPointTypes = [PoincareBallPoint, PoincareHalfSpacePoint]
_otherHyperbolicTangentTypes = [PoincareBallTVector, PoincareHalfSpaceTVector]
_otherHyperbolicTypes = [_otherHyperbolicPointTypes..., _otherHyperbolicTangentTypes...]

_HyperbolicPointTypes = [_otherHyperbolicPointTypes..., HyperboloidPoint]
_HyperbolicTangentTypes = [_otherHyperbolicTangentTypes..., HyperboloidTVector]
=======
_ExtraHyperbolicPointTypes = [PoincareBallPoint, PoincareHalfSpacePoint]
_ExtraHyperbolicTangentTypes = [PoincareBallTVector, PoincareHalfSpaceTVector]
_ExtraHyperbolicTypes = [_ExtraHyperbolicPointTypes..., _ExtraHyperbolicTangentTypes...]

_HyperbolicPointTypes = [HyperboloidPoint, _ExtraHyperbolicPointTypes...]
_HyperbolicTangentTypes = [HyperboloidTVector, _ExtraHyperbolicTangentTypes...]
>>>>>>> 59de8e0b
_HyperbolicTypes = [_HyperbolicPointTypes..., _HyperbolicTangentTypes...]

for (P, T) in zip(_HyperbolicPointTypes, _HyperbolicTangentTypes)
    @eval allocate(p::$P, ::Type{$T}) = $T(allocate(p.value))
    @eval allocate_result_type(::Hyperbolic, ::typeof(log), ::Tuple{$P,$P}) = $T
    @eval allocate_result_type(::Hyperbolic, ::typeof(inverse_retract), ::Tuple{$P,$P}) = $T
end

@doc raw"""
    check_point(M::Hyperbolic, p; kwargs...)

Check whether `p` is a valid point on the [`Hyperbolic`](@ref) `M`.

For the [`HyperboloidPoint`](@ref) or plain vectors this means that, `p` is a vector of
length $n+1$ with inner product in the embedding of -1, see [`MinkowskiMetric`](@ref).
The tolerance for the last test can be set using the `kwargs...`.

For the [`PoincareBallPoint`](@ref) a valid point is a vector $p ∈ ℝ^n$ with a norm stricly
less than 1.

For the [`PoincareHalfSpacePoint`](@ref) a valid point is a vector from $p ∈ ℝ^n$ with a positive
last entry, i.e. $p_n>0$
"""
check_point(::Hyperbolic, ::Any)

@doc raw"""
    check_vector(M::Hyperbolic{n}, p, X; kwargs... )

Check whether `X` is a tangent vector to `p` on the [`Hyperbolic`](@ref) `M`, i.e.
after [`check_point`](@ref)`(M,p)`, `X` has to be of the same dimension as `p`.
The tolerance for the last test can be set using the `kwargs...`.

For a the hyperboloid model or vectors, `X` has to be  orthogonal to `p` with respect
to the inner product from the embedding, see [`MinkowskiMetric`](@ref).

For a the Poincaré ball as well as the Poincaré half plane model, `X` has to be a vector from $ℝ^{n}$.
"""
check_vector(::Hyperbolic, ::Any, ::Any)

function check_vector(
    M::Hyperbolic{N},
    p,
    X::Union{PoincareBallTVector,PoincareHalfSpaceTVector};
    kwargs...,
) where {N}
    return check_point(Euclidean(N), X.value; kwargs...)
end

# Define self conversions
#
for (P, T) in zip(_HyperbolicPointTypes, _HyperbolicTangentTypes)
    @eval convert(::Type{$T}, p::$P, X::$T) = X
    @eval function convert(
        ::Type{Tuple{AbstractVector,AbstractVector}},
        (p, X)::Tuple{$P,$T},
    )
        return (convert(AbstractVector, p), convert(AbstractVector, p, X))
    end
end

get_embedding(::Hyperbolic{N}) where {N} = Lorentz(N + 1, MinkowskiMetric())

embed(::Hyperbolic, p::AbstractArray) = p
embed(::Hyperbolic, p::AbstractArray, X::AbstractArray) = X

@doc raw"""
    exp(M::Hyperbolic, p, X)

Compute the exponential map on the [`Hyperbolic`](@ref) space $\mathcal H^n$ emanating
from `p` towards `X`. The formula reads

````math
\exp_p X = \cosh(\sqrt{⟨X,X⟩_{\mathrm{M}}})p
+ \sinh(\sqrt{⟨X,X⟩_{\mathrm{M}}})\frac{X}{\sqrt{⟨X,X⟩_{\mathrm{M}}}},
````

where $⟨\cdot,\cdot⟩_{\mathrm{M}}$ denotes the [`MinkowskiMetric`](@ref) on the embedding,
the [`Lorentz`](@ref)ian manifold.
"""
exp(::Hyperbolic, ::Any...)

<<<<<<< HEAD
for (P, T) in zip(_otherHyperbolicPointTypes, _otherHyperbolicTangentTypes)
=======
for (P, T) in zip(_ExtraHyperbolicPointTypes, _ExtraHyperbolicTangentTypes)
>>>>>>> 59de8e0b
    @eval function exp!(M::Hyperbolic, q::$P, p::$P, X::$T)
        q.value .=
            convert(
                $P,
                exp(M, convert(AbstractVector, p), convert(AbstractVector, p, X)),
            ).value
        return q
    end
end

@doc raw"""
    injectivity_radius(M::Hyperbolic)
    injectivity_radius(M::Hyperbolic, p)

Return the injectivity radius on the [`Hyperbolic`](@ref), which is $∞$.
"""
injectivity_radius(::Hyperbolic) = Inf
<<<<<<< HEAD
injectivity_radius(::Hyperbolic, ::ExponentialRetraction) = Inf
injectivity_radius(::Hyperbolic, ::Any) = Inf
injectivity_radius(::Hyperbolic, ::Any, ::ExponentialRetraction) = Inf
eval(
    quote
        @invoke_maker 1 AbstractManifold injectivity_radius(
            M::Hyperbolic,
            rm::AbstractRetractionMethod,
        )
    end,
)

for T in _otherHyperbolicPointTypes
=======

for T in _ExtraHyperbolicPointTypes
>>>>>>> 59de8e0b
    @eval function isapprox(::Hyperbolic, p::$T, q::$T; kwargs...)
        return isapprox(p.value, q.value; kwargs...)
    end
end
<<<<<<< HEAD
for (P, T) in zip(_otherHyperbolicPointTypes, _otherHyperbolicTangentTypes)
=======
for (P, T) in zip(_ExtraHyperbolicPointTypes, _ExtraHyperbolicTangentTypes)
>>>>>>> 59de8e0b
    @eval function isapprox(::Hyperbolic, ::$P, X::$T, Y::$T; kwargs...)
        return isapprox(X.value, Y.value; kwargs...)
    end
end

@doc raw"""
    log(M::Hyperbolic, p, q)

Compute the logarithmic map on the [`Hyperbolic`](@ref) space $\mathcal H^n$, the tangent
vector representing the [`geodesic`](https://juliamanifolds.github.io/ManifoldsBase.jl/stable/functions.html#ManifoldsBase.geodesic-Tuple{AbstractManifold,%20Any,%20Any}) starting from `p`
reaches `q` after time 1. The formula reads for $p ≠ q$

```math
\log_p q = d_{\mathcal H^n}(p,q)
\frac{q-⟨p,q⟩_{\mathrm{M}} p}{\lVert q-⟨p,q⟩_{\mathrm{M}} p \rVert_2},
```

where $⟨\cdot,\cdot⟩_{\mathrm{M}}$ denotes the [`MinkowskiMetric`](@ref) on the embedding,
the [`Lorentz`](@ref)ian manifold. For $p=q$ the logarihmic map is equal to the zero vector.
"""
log(::Hyperbolic, ::Any...)

<<<<<<< HEAD
for (P, T) in zip(_otherHyperbolicPointTypes, _otherHyperbolicTangentTypes)
=======
for (P, T) in zip(_ExtraHyperbolicPointTypes, _ExtraHyperbolicTangentTypes)
>>>>>>> 59de8e0b
    @eval function log!(M::Hyperbolic, X::$T, p::$P, q::$P)
        X.value .=
            convert(
                $T,
                convert(AbstractVector, p),
                log(M, convert(AbstractVector, p), convert(AbstractVector, q)),
            ).value
        return X
    end
end

@doc raw"""
    manifold_dimension(M::Hyperbolic)

Return the dimension of the hyperbolic space manifold $\mathcal H^n$, i.e. $\dim(\mathcal H^n) = n$.
"""
manifold_dimension(::Hyperbolic{N}) where {N} = N

"""
    mean(
        M::Hyperbolic,
        x::AbstractVector,
        [w::AbstractWeights,]
        method = CyclicProximalPointEstimation();
        kwargs...,
    )

Compute the Riemannian [`mean`](@ref mean(M::AbstractManifold, args...)) of `x` on the
[`Hyperbolic`](@ref) space using [`CyclicProximalPointEstimation`](@ref).
"""
mean(::Hyperbolic, ::Any...)

<<<<<<< HEAD
function Statistics.mean!(M::Hyperbolic, p, x::AbstractVector, w::AbstractVector; kwargs...)
    return mean!(M, p, x, w, CyclicProximalPointEstimation(); kwargs...)
end
=======
default_estimation_method(::Hyperbolic, ::typeof(mean)) = CyclicProximalPointEstimation()
>>>>>>> 59de8e0b

@doc raw"""
    project(M::Hyperbolic, p, X)

Perform an orthogonal projection with respect to the Minkowski inner product of `X` onto
the tangent space at `p` of the [`Hyperbolic`](@ref) space `M`.

The formula reads
````math
Y = X + ⟨p,X⟩_{\mathrm{M}} p,
````
where $⟨\cdot, \cdot⟩_{\mathrm{M}}$ denotes the [`MinkowskiMetric`](@ref) on the embedding,
the [`Lorentz`](@ref)ian manifold.

!!! note

    Projection is only available for the (default) [`HyperboloidTVector`](@ref) representation,
    the others don't have such an embedding
"""
project(::Hyperbolic, ::Any, ::Any)

Base.show(io::IO, ::Hyperbolic{N}) where {N} = print(io, "Hyperbolic($(N))")
for T in [_otherHyperbolicTypes..., HyperboloidPoint, HyperboloidTVector]
    @eval Base.show(io::IO, p::$T) = print(io, "$($T)($(p.value))")
end

@doc raw"""
    parallel_transport_to(M::Hyperbolic, p, X, q)

Compute the paralllel transport of the `X` from the tangent space at `p` on the
[`Hyperbolic`](@ref) space $\mathcal H^n$ to the tangent at `q` along the [`geodesic`](https://juliamanifolds.github.io/ManifoldsBase.jl/stable/functions.html#ManifoldsBase.geodesic-Tuple{AbstractManifold,%20Any,%20Any})
connecting `p` and `q`. The formula reads

````math
\mathcal P_{q←p}X = X - \frac{⟨\log_p q,X⟩_p}{d^2_{\mathcal H^n}(p,q)}
\bigl(\log_p q + \log_qp \bigr),
````
where $⟨\cdot,\cdot⟩_p$ denotes the inner product in the tangent space at `p`.
"""
parallel_transport_to(::Hyperbolic, ::Any, ::Any, ::Any)

<<<<<<< HEAD
for (P, T) in zip(_otherHyperbolicPointTypes, _otherHyperbolicTangentTypes)
    @eval function vector_transport_to!(
        M::Hyperbolic,
        Y::$T,
        p::$P,
        X::$T,
        q::$P,
        m::ParallelTransport,
    )
=======
for (P, T) in zip(_ExtraHyperbolicPointTypes, _ExtraHyperbolicTangentTypes)
    @eval function parallel_transport_to!(M::Hyperbolic, Y::$T, p::$P, X::$T, q::$P)
>>>>>>> 59de8e0b
        Y.value .=
            convert(
                $T,
                convert(AbstractVector, q),
                parallel_transport_to(
                    M,
                    convert(AbstractVector, p),
                    convert(AbstractVector, p, X),
                    convert(AbstractVector, q),
                ),
            ).value
        return Y
    end
    @eval zero_vector(::Hyperbolic, p::$P) = $T(zero(p.value))
    @eval zero_vector!(::Hyperbolic, X::$T, ::$P) = fill!(X.value, 0)
end<|MERGE_RESOLUTION|>--- conflicted
+++ resolved
@@ -120,28 +120,12 @@
 include("HyperbolicPoincareBall.jl")
 include("HyperbolicPoincareHalfspace.jl")
 
-<<<<<<< HEAD
-@manifold_element_forwards HyperboloidPoint value
-@manifold_element_forwards PoincareBallPoint value
-@manifold_element_forwards PoincareHalfSpacePoint value
-@manifold_vector_forwards HyperboloidTVector value
-@manifold_vector_forwards PoincareBallTVector value
-@manifold_vector_forwards PoincareHalfSpaceTVector value
-
-_otherHyperbolicPointTypes = [PoincareBallPoint, PoincareHalfSpacePoint]
-_otherHyperbolicTangentTypes = [PoincareBallTVector, PoincareHalfSpaceTVector]
-_otherHyperbolicTypes = [_otherHyperbolicPointTypes..., _otherHyperbolicTangentTypes...]
-
-_HyperbolicPointTypes = [_otherHyperbolicPointTypes..., HyperboloidPoint]
-_HyperbolicTangentTypes = [_otherHyperbolicTangentTypes..., HyperboloidTVector]
-=======
 _ExtraHyperbolicPointTypes = [PoincareBallPoint, PoincareHalfSpacePoint]
 _ExtraHyperbolicTangentTypes = [PoincareBallTVector, PoincareHalfSpaceTVector]
 _ExtraHyperbolicTypes = [_ExtraHyperbolicPointTypes..., _ExtraHyperbolicTangentTypes...]
 
 _HyperbolicPointTypes = [HyperboloidPoint, _ExtraHyperbolicPointTypes...]
 _HyperbolicTangentTypes = [HyperboloidTVector, _ExtraHyperbolicTangentTypes...]
->>>>>>> 59de8e0b
 _HyperbolicTypes = [_HyperbolicPointTypes..., _HyperbolicTangentTypes...]
 
 for (P, T) in zip(_HyperbolicPointTypes, _HyperbolicTangentTypes)
@@ -223,11 +207,7 @@
 """
 exp(::Hyperbolic, ::Any...)
 
-<<<<<<< HEAD
-for (P, T) in zip(_otherHyperbolicPointTypes, _otherHyperbolicTangentTypes)
-=======
 for (P, T) in zip(_ExtraHyperbolicPointTypes, _ExtraHyperbolicTangentTypes)
->>>>>>> 59de8e0b
     @eval function exp!(M::Hyperbolic, q::$P, p::$P, X::$T)
         q.value .=
             convert(
@@ -245,33 +225,13 @@
 Return the injectivity radius on the [`Hyperbolic`](@ref), which is $∞$.
 """
 injectivity_radius(::Hyperbolic) = Inf
-<<<<<<< HEAD
-injectivity_radius(::Hyperbolic, ::ExponentialRetraction) = Inf
-injectivity_radius(::Hyperbolic, ::Any) = Inf
-injectivity_radius(::Hyperbolic, ::Any, ::ExponentialRetraction) = Inf
-eval(
-    quote
-        @invoke_maker 1 AbstractManifold injectivity_radius(
-            M::Hyperbolic,
-            rm::AbstractRetractionMethod,
-        )
-    end,
-)
-
-for T in _otherHyperbolicPointTypes
-=======
 
 for T in _ExtraHyperbolicPointTypes
->>>>>>> 59de8e0b
     @eval function isapprox(::Hyperbolic, p::$T, q::$T; kwargs...)
         return isapprox(p.value, q.value; kwargs...)
     end
 end
-<<<<<<< HEAD
-for (P, T) in zip(_otherHyperbolicPointTypes, _otherHyperbolicTangentTypes)
-=======
 for (P, T) in zip(_ExtraHyperbolicPointTypes, _ExtraHyperbolicTangentTypes)
->>>>>>> 59de8e0b
     @eval function isapprox(::Hyperbolic, ::$P, X::$T, Y::$T; kwargs...)
         return isapprox(X.value, Y.value; kwargs...)
     end
@@ -294,11 +254,7 @@
 """
 log(::Hyperbolic, ::Any...)
 
-<<<<<<< HEAD
-for (P, T) in zip(_otherHyperbolicPointTypes, _otherHyperbolicTangentTypes)
-=======
 for (P, T) in zip(_ExtraHyperbolicPointTypes, _ExtraHyperbolicTangentTypes)
->>>>>>> 59de8e0b
     @eval function log!(M::Hyperbolic, X::$T, p::$P, q::$P)
         X.value .=
             convert(
@@ -331,13 +287,7 @@
 """
 mean(::Hyperbolic, ::Any...)
 
-<<<<<<< HEAD
-function Statistics.mean!(M::Hyperbolic, p, x::AbstractVector, w::AbstractVector; kwargs...)
-    return mean!(M, p, x, w, CyclicProximalPointEstimation(); kwargs...)
-end
-=======
 default_estimation_method(::Hyperbolic, ::typeof(mean)) = CyclicProximalPointEstimation()
->>>>>>> 59de8e0b
 
 @doc raw"""
     project(M::Hyperbolic, p, X)
@@ -379,20 +329,8 @@
 """
 parallel_transport_to(::Hyperbolic, ::Any, ::Any, ::Any)
 
-<<<<<<< HEAD
-for (P, T) in zip(_otherHyperbolicPointTypes, _otherHyperbolicTangentTypes)
-    @eval function vector_transport_to!(
-        M::Hyperbolic,
-        Y::$T,
-        p::$P,
-        X::$T,
-        q::$P,
-        m::ParallelTransport,
-    )
-=======
 for (P, T) in zip(_ExtraHyperbolicPointTypes, _ExtraHyperbolicTangentTypes)
     @eval function parallel_transport_to!(M::Hyperbolic, Y::$T, p::$P, X::$T, q::$P)
->>>>>>> 59de8e0b
         Y.value .=
             convert(
                 $T,
