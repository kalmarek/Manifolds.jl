@doc raw"""
    Grassmann{n,k,𝔽} <: AbstractDecoratorManifold{𝔽}

The Grassmann manifold $\operatorname{Gr}(n,k)$ consists of all subspaces spanned by $k$ linear independent
vectors $𝔽^n$, where $𝔽  ∈ \{ℝ, ℂ\}$ is either the real- (or complex-) valued vectors.
This yields all $k$-dimensional subspaces of $ℝ^n$ for the real-valued case and all $2k$-dimensional subspaces
of $ℂ^n$ for the second.

The manifold can be represented as

````math
\operatorname{Gr}(n,k) := \bigl\{ \operatorname{span}(p) : p ∈ 𝔽^{n × k}, p^\mathrm{H}p = I_k\},
````

where $\cdot^{\mathrm{H}}$ denotes the complex conjugate transpose or Hermitian and
$I_k$ is the $k × k$ identity matrix. This means, that the columns of $p$
form an unitary basis of the subspace, that is a point on
$\operatorname{Gr}(n,k)$, and hence the subspace can actually be represented by
a whole equivalence class of representers.
Another interpretation is, that

````math
\operatorname{Gr}(n,k) = \operatorname{St}(n,k) / \operatorname{O}(k),
````

i.e the Grassmann manifold is the quotient of the [`Stiefel`](@ref) manifold and
the orthogonal group $\operatorname{O}(k)$ of orthogonal $k × k$ matrices.

The tangent space at a point (subspace) $x$ is given by

````math
T_x\mathrm{Gr}(n,k) = \bigl\{
X ∈ 𝔽^{n × k} :
X^{\mathrm{H}}p + p^{\mathrm{H}}X = 0_{k} \bigr\},
````

where $0_k$ is the $k × k$ zero matrix.

Note that a point $p ∈ \operatorname{Gr}(n,k)$ might be represented by
different matrices (i.e. matrices with unitary column vectors that span
the same subspace). Different representations of $p$ also lead to different
representation matrices for the tangent space $T_p\mathrm{Gr}(n,k)$

For a representation of points as orthogonal projectors see [`ProjectorPoint`](@ref)
and [`ProjectorTVector`](@ref).

The manifold is named after
[Hermann G. Graßmann](https://en.wikipedia.org/wiki/Hermann_Grassmann) (1809-1877).

# Constructor

    Grassmann(n,k,field=ℝ)

Generate the Grassmann manifold $\operatorname{Gr}(n,k)$, where the real-valued
case `field = ℝ` is the default.
"""
struct Grassmann{n,k,𝔽} <: AbstractDecoratorManifold{𝔽} end

Grassmann(n::Int, k::Int, field::AbstractNumbers=ℝ) = Grassmann{n,k,field}()

<<<<<<< HEAD
function allocation_promotion_function(::Grassmann{n,k,ℂ}, f, ::Tuple) where {n,k}
    return complex
end

decorated_manifold(::Grassmann{N,K,𝔽}) where {N,K,𝔽} = Euclidean(N, K; field=𝔽)
=======
active_traits(f, ::Grassmann, args...) = merge_traits(IsIsometricEmbeddedManifold())

function allocation_promotion_function(M::Grassmann{n,k,ℂ}, f, args::Tuple) where {n,k}
    return complex
end

@doc raw"""
    distance(M::Grassmann, p, q)

Compute the Riemannian distance on [`Grassmann`](@ref) manifold `M`$= \mathrm{Gr}(n,k)$.

Let $USV = p^\mathrm{H}q$ denote the SVD decomposition of
$p^\mathrm{H}q$, where $\cdot^{\mathrm{H}}$ denotes the complex
conjugate transposed or Hermitian. Then the distance is given by
````math
d_{\mathrm{Gr}(n,k)}(p,q) = \operatorname{norm}(\operatorname{Re}(b)).
````
where

````math
b_{i}=\begin{cases}
0 & \text{if} \; S_i ≥ 1\\
\arccos(S_i) & \, \text{if} \; S_i<1.
\end{cases}
````
"""
function distance(::Grassmann, p, q)
    p ≈ q && return zero(real(eltype(p)))
    a = svd(p' * q).S
    return sqrt(sum(x -> abs2(acos(clamp(x, -1, 1))), a))
end

embed(::Grassmann, p) = p
embed(::Grassmann, p, X) = X

@doc raw"""
    exp(M::Grassmann, p, X)

Compute the exponential map on the [`Grassmann`](@ref) `M`$= \mathrm{Gr}(n,k)$ starting in
`p` with tangent vector (direction) `X`. Let $X = USV$ denote the SVD decomposition of $X$.
Then the exponential map is written using

````math
z = p V\cos(S)V^\mathrm{H} + U\sin(S)V^\mathrm{H},
````

where $\cdot^{\mathrm{H}}$ denotes the complex conjugate transposed or Hermitian and the
cosine and sine are applied element wise to the diagonal entries of $S$. A final QR
decomposition $z=QR$ is performed for numerical stability reasons, yielding the result as

````math
\exp_p X = Q.
````
"""
exp(::Grassmann, ::Any...)

function exp!(M::Grassmann, q, p, X)
    norm(M, p, X) ≈ 0 && return copyto!(q, p)
    d = svd(X)
    z = p * d.V * Diagonal(cos.(d.S)) * d.Vt + d.U * Diagonal(sin.(d.S)) * d.Vt
    return copyto!(q, Array(qr(z).Q))
end

function get_embedding(::Grassmann{N,K,𝔽}) where {N,K,𝔽}
    return Stiefel(N, K, 𝔽)
end
>>>>>>> 59de8e0b

@doc raw"""
    injectivity_radius(M::Grassmann)
    injectivity_radius(M::Grassmann, p)

Return the injectivity radius on the [`Grassmann`](@ref) `M`, which is $\frac{π}{2}$.
"""
injectivity_radius(::Grassmann) = π / 2
injectivity_radius(::Grassmann, p) = π / 2
injectivity_radius(::Grassmann, ::AbstractRetractionMethod) = π / 2
injectivity_radius(::Grassmann, p, ::AbstractRetractionMethod) = π / 2

<<<<<<< HEAD
include("GrassmannStiefel.jl")
include("GrassmannProjector.jl")
=======
@doc raw"""
    inner(M::Grassmann, p, X, Y)

Compute the inner product for two tangent vectors `X`, `Y` from the tangent space
of `p` on the [`Grassmann`](@ref) manifold `M`. The formula reads

````math
g_p(X,Y) = \operatorname{tr}(X^{\mathrm{H}}Y),
````

where $\cdot^{\mathrm{H}}$ denotes the complex conjugate transposed or Hermitian.
"""
inner(::Grassmann, p, X, Y) = dot(X, Y)

@doc raw"""
    inverse_retract(M::Grassmann, p, q, ::PolarInverseRetraction)

Compute the inverse retraction for the [`PolarRetraction`](https://juliamanifolds.github.io/ManifoldsBase.jl/stable/retractions.html#ManifoldsBase.PolarRetraction), on the
[`Grassmann`](@ref) manifold `M`, i.e.,

````math
\operatorname{retr}_p^{-1}q = q*(p^\mathrm{H}q)^{-1} - p,
````

where $\cdot^{\mathrm{H}}$ denotes the complex conjugate transposed or Hermitian.
"""
inverse_retract(::Grassmann, ::Any, ::Any, ::PolarInverseRetraction)

function inverse_retract_polar!(::Grassmann, X, p, q)
    return copyto!(X, q / (p' * q) - p)
end

@doc raw"""
    inverse_retract(M, p, q, ::QRInverseRetraction)

Compute the inverse retraction for the [`QRRetraction`](https://juliamanifolds.github.io/ManifoldsBase.jl/stable/retractions.html#ManifoldsBase.QRRetraction), on the
[`Grassmann`](@ref) manifold `M`, i.e.,

````math
\operatorname{retr}_p^{-1}q = q(p^\mathrm{H}q)^{-1} - p,
````
where $\cdot^{\mathrm{H}}$ denotes the complex conjugate transposed or Hermitian.
"""
inverse_retract(::Grassmann, ::Any, ::Any, ::QRInverseRetraction)

inverse_retract_qr!(::Grassmann, X, p, q) = copyto!(X, q / (p' * q) - p)

function Base.isapprox(M::Grassmann, p, X, Y; kwargs...)
    return isapprox(sqrt(inner(M, p, zero_vector(M, p), X - Y)), 0; kwargs...)
end
Base.isapprox(M::Grassmann, p, q; kwargs...) = isapprox(distance(M, p, q), 0.0; kwargs...)

@doc raw"""
    log(M::Grassmann, p, q)

Compute the logarithmic map on the [`Grassmann`](@ref) `M`$ = \mathcal M=\mathrm{Gr}(n,k)$,
i.e. the tangent vector `X` whose corresponding [`geodesic`](https://juliamanifolds.github.io/ManifoldsBase.jl/stable/functions.html#ManifoldsBase.geodesic-Tuple{AbstractManifold,%20Any,%20Any}) starting from `p`
reaches `q` after time 1 on `M`. The formula reads

````math
\log_p q = V\cdot \operatorname{atan}(S) \cdot U^\mathrm{H},
````

where $\cdot^{\mathrm{H}}$ denotes the complex conjugate transposed or Hermitian.
The matrices $U$ and $V$ are the unitary matrices, and $S$ is the diagonal matrix
containing the singular values of the SVD-decomposition

````math
USV = (q^\mathrm{H}p)^{-1} ( q^\mathrm{H} - q^\mathrm{H}pp^\mathrm{H}).
````

In this formula the $\operatorname{atan}$ is meant elementwise.
"""
log(::Grassmann, ::Any...)
>>>>>>> 59de8e0b

#
# Conversion
#
function convert(::Type{ProjectorPoint}, p::AbstractMatrix)
    return ProjectorPoint(p * p')
end
<<<<<<< HEAD
function convert(T::Type{ProjectorPoint}, p::GrassmannBasisPoint)
    return convert(T, p.value)
end
=======

@doc raw"""
    manifold_dimension(M::Grassmann)

Return the dimension of the [`Grassmann(n,k,𝔽)`](@ref) manifold `M`, i.e.

````math
\dim \operatorname{Gr}(n,k) = k(n-k) \dim_ℝ 𝔽,
````

where $\dim_ℝ 𝔽$ is the [`real_dimension`](https://juliamanifolds.github.io/ManifoldsBase.jl/stable/types.html#ManifoldsBase.real_dimension-Tuple{ManifoldsBase.AbstractNumbers}) of `𝔽`.
"""
manifold_dimension(::Grassmann{n,k,𝔽}) where {n,k,𝔽} = k * (n - k) * real_dimension(𝔽)

"""
    mean(
        M::Grassmann,
        x::AbstractVector,
        [w::AbstractWeights,]
        method = GeodesicInterpolationWithinRadius(π/4);
        kwargs...,
    )

Compute the Riemannian [`mean`](@ref mean(M::AbstractManifold, args...)) of `x` using
[`GeodesicInterpolationWithinRadius`](@ref).
"""
mean(::Grassmann{n,k} where {n,k}, ::Any...)

function default_estimation_method(::Grassmann, ::typeof(mean))
    return GeodesicInterpolationWithinRadius(π / 4)
end

@doc raw"""
    project(M::Grassmann, p, X)

Project the `n`-by-`k` `X` onto the tangent space of `p` on the [`Grassmann`](@ref) `M`,
which is computed by

````math
\operatorname{proj_p}(X) = X - pp^{\mathrm{H}}X,
````

where $\cdot^{\mathrm{H}}$ denotes the complex conjugate transposed or Hermitian.
"""
project(::Grassmann, ::Any...)

project!(::Grassmann, Y, p, X) = copyto!(Y, X - p * p' * X)

@doc raw"""
    rand(M::Grassmann; σ::Real=1.0, vector_at=nothing)

When `vector_at` is `nothing`, return a random point `p` on [`Grassmann`](@ref) manifold `M`
by generating a random (Gaussian) matrix with standard deviation `σ` in matching
size, which is orthonormal.

When `vector_at` is not `nothing`, return a (Gaussian) random vector from the tangent space
``T_p\mathrm{Gr}(n,k)`` with mean zero and standard deviation `σ` by projecting a random
Matrix onto the tangent space at `vector_at`.
"""
rand(M::Grassmann; σ::Real=1.0)

function Random.rand!(
    M::Grassmann{n,k,𝔽},
    pX;
    σ::Real=one(real(eltype(pX))),
    vector_at=nothing,
) where {n,k,𝔽}
    if vector_at === nothing
        V = σ * randn(𝔽 === ℝ ? Float64 : ComplexF64, (n, k))
        pX .= qr(V).Q[:, 1:k]
    else
        Z = σ * randn(eltype(pX), size(pX))
        project!(M, pX, vector_at, Z)
        pX .= pX ./ norm(pX)
    end
    return pX
end
function Random.rand!(
    rng::AbstractRNG,
    M::Grassmann{n,k,𝔽},
    pX;
    σ::Real=one(real(eltype(pX))),
    vector_at=nothing,
) where {n,k,𝔽}
    if vector_at === nothing
        V = σ * randn(rng, 𝔽 === ℝ ? Float64 : ComplexF64, (n, k))
        pX .= qr(V).Q[:, 1:k]
    else
        Z = σ * randn(rng, eltype(pX), size(pX))
        project!(M, pX, vector_at, Z)
        pX .= pX ./ norm(pX)
    end
    return pX
end

@doc raw"""
    representation_size(M::Grassmann{n,k})

Return the represenation size or matrix dimension of a point on the [`Grassmann`](@ref)
`M`, i.e. $(n,k)$ for both the real-valued and the complex value case.
"""
@generated representation_size(::Grassmann{n,k}) where {n,k} = (n, k)

@doc raw"""
    retract(M::Grassmann, p, X, ::PolarRetraction)

Compute the SVD-based retraction [`PolarRetraction`](https://juliamanifolds.github.io/ManifoldsBase.jl/stable/retractions.html#ManifoldsBase.PolarRetraction) on the
[`Grassmann`](@ref) `M`. With $USV = p + X$ the retraction reads
````math
\operatorname{retr}_p X = UV^\mathrm{H},
````

where $\cdot^{\mathrm{H}}$ denotes the complex conjugate transposed or Hermitian.
"""
retract(::Grassmann, ::Any, ::Any, ::PolarRetraction)

function retract_polar!(::Grassmann, q, p, X)
    s = svd(p + X)
    return mul!(q, s.U, s.Vt)
end

@doc raw"""
    retract(M::Grassmann, p, X, ::QRRetraction )

Compute the QR-based retraction [`QRRetraction`](https://juliamanifolds.github.io/ManifoldsBase.jl/stable/retractions.html#ManifoldsBase.QRRetraction) on the
[`Grassmann`](@ref) `M`. With $QR = p + X$ the retraction reads
````math
\operatorname{retr}_p X = QD,
````
where D is a $m × n$ matrix with
````math
D = \operatorname{diag}\left( \operatorname{sgn}\left(R_{ii}+\frac{1}{2}\right)_{i=1}^n \right).
````
"""
retract(::Grassmann, ::Any, ::Any, ::QRRetraction)

function retract_qr!(::Grassmann{N,K}, q, p, X) where {N,K}
    qrfac = qr(p + X)
    d = diag(qrfac.R)
    D = Diagonal(sign.(d .+ 1 // 2))
    mul!(q, Array(qrfac.Q), D)
    return q
end

function Base.show(io::IO, ::Grassmann{n,k,𝔽}) where {n,k,𝔽}
    return print(io, "Grassmann($(n), $(k), $(𝔽))")
end

"""
    uniform_distribution(M::Grassmann{n,k,ℝ}, p)

Uniform distribution on given (real-valued) [`Grassmann`](@ref) `M`.
Specifically, this is the normalized Haar measure on `M`.
Generated points will be of similar type as `p`.

The implementation is based on Section 2.5.1 in [^Chikuse2003];
see also Theorem 2.2.2(iii) in [^Chikuse2003].

[^Chikuse2003]:
    > Y. Chikuse: "Statistics on Special Manifolds", Springer New York, 2003,
    > doi: [10.1007/978-0-387-21540-2](https://doi.org/10.1007/978-0-387-21540-2).
"""
function uniform_distribution(M::Grassmann{n,k,ℝ}, p) where {n,k}
    μ = Distributions.Zeros(n, k)
    σ = one(eltype(p))
    Σ1 = Distributions.PDMats.ScalMat(n, σ)
    Σ2 = Distributions.PDMats.ScalMat(k, σ)
    d = MatrixNormal(μ, Σ1, Σ2)

    return ProjectedPointDistribution(M, d, (M, q, p) -> (q .= svd(p).U), p)
end

@doc raw"""
    vector_transport_to(M::Grassmann,p,X,q,::ProjectionTransport)

compute the projection based transport on the [`Grassmann`](@ref) `M` by
interpreting `X` from the tangent space at `p` as a point in the embedding and
projecting it onto the tangent space at q.
"""
vector_transport_to(::Grassmann, ::Any, ::Any, ::Any, ::ProjectionTransport)

@doc raw"""
    zero_vector(M::Grassmann, p)

Return the zero tangent vector from the tangent space at `p` on the [`Grassmann`](@ref) `M`,
which is given by a zero matrix the same size as `p`.
"""
zero_vector(::Grassmann, ::Any...)

zero_vector!(::Grassmann, X, p) = fill!(X, 0)
>>>>>>> 59de8e0b
<|MERGE_RESOLUTION|>--- conflicted
+++ resolved
@@ -58,13 +58,6 @@
 
 Grassmann(n::Int, k::Int, field::AbstractNumbers=ℝ) = Grassmann{n,k,field}()
 
-<<<<<<< HEAD
-function allocation_promotion_function(::Grassmann{n,k,ℂ}, f, ::Tuple) where {n,k}
-    return complex
-end
-
-decorated_manifold(::Grassmann{N,K,𝔽}) where {N,K,𝔽} = Euclidean(N, K; field=𝔽)
-=======
 active_traits(f, ::Grassmann, args...) = merge_traits(IsIsometricEmbeddedManifold())
 
 function allocation_promotion_function(M::Grassmann{n,k,ℂ}, f, args::Tuple) where {n,k}
@@ -131,7 +124,6 @@
 function get_embedding(::Grassmann{N,K,𝔽}) where {N,K,𝔽}
     return Stiefel(N, K, 𝔽)
 end
->>>>>>> 59de8e0b
 
 @doc raw"""
     injectivity_radius(M::Grassmann)
@@ -144,85 +136,8 @@
 injectivity_radius(::Grassmann, ::AbstractRetractionMethod) = π / 2
 injectivity_radius(::Grassmann, p, ::AbstractRetractionMethod) = π / 2
 
-<<<<<<< HEAD
 include("GrassmannStiefel.jl")
 include("GrassmannProjector.jl")
-=======
-@doc raw"""
-    inner(M::Grassmann, p, X, Y)
-
-Compute the inner product for two tangent vectors `X`, `Y` from the tangent space
-of `p` on the [`Grassmann`](@ref) manifold `M`. The formula reads
-
-````math
-g_p(X,Y) = \operatorname{tr}(X^{\mathrm{H}}Y),
-````
-
-where $\cdot^{\mathrm{H}}$ denotes the complex conjugate transposed or Hermitian.
-"""
-inner(::Grassmann, p, X, Y) = dot(X, Y)
-
-@doc raw"""
-    inverse_retract(M::Grassmann, p, q, ::PolarInverseRetraction)
-
-Compute the inverse retraction for the [`PolarRetraction`](https://juliamanifolds.github.io/ManifoldsBase.jl/stable/retractions.html#ManifoldsBase.PolarRetraction), on the
-[`Grassmann`](@ref) manifold `M`, i.e.,
-
-````math
-\operatorname{retr}_p^{-1}q = q*(p^\mathrm{H}q)^{-1} - p,
-````
-
-where $\cdot^{\mathrm{H}}$ denotes the complex conjugate transposed or Hermitian.
-"""
-inverse_retract(::Grassmann, ::Any, ::Any, ::PolarInverseRetraction)
-
-function inverse_retract_polar!(::Grassmann, X, p, q)
-    return copyto!(X, q / (p' * q) - p)
-end
-
-@doc raw"""
-    inverse_retract(M, p, q, ::QRInverseRetraction)
-
-Compute the inverse retraction for the [`QRRetraction`](https://juliamanifolds.github.io/ManifoldsBase.jl/stable/retractions.html#ManifoldsBase.QRRetraction), on the
-[`Grassmann`](@ref) manifold `M`, i.e.,
-
-````math
-\operatorname{retr}_p^{-1}q = q(p^\mathrm{H}q)^{-1} - p,
-````
-where $\cdot^{\mathrm{H}}$ denotes the complex conjugate transposed or Hermitian.
-"""
-inverse_retract(::Grassmann, ::Any, ::Any, ::QRInverseRetraction)
-
-inverse_retract_qr!(::Grassmann, X, p, q) = copyto!(X, q / (p' * q) - p)
-
-function Base.isapprox(M::Grassmann, p, X, Y; kwargs...)
-    return isapprox(sqrt(inner(M, p, zero_vector(M, p), X - Y)), 0; kwargs...)
-end
-Base.isapprox(M::Grassmann, p, q; kwargs...) = isapprox(distance(M, p, q), 0.0; kwargs...)
-
-@doc raw"""
-    log(M::Grassmann, p, q)
-
-Compute the logarithmic map on the [`Grassmann`](@ref) `M`$ = \mathcal M=\mathrm{Gr}(n,k)$,
-i.e. the tangent vector `X` whose corresponding [`geodesic`](https://juliamanifolds.github.io/ManifoldsBase.jl/stable/functions.html#ManifoldsBase.geodesic-Tuple{AbstractManifold,%20Any,%20Any}) starting from `p`
-reaches `q` after time 1 on `M`. The formula reads
-
-````math
-\log_p q = V\cdot \operatorname{atan}(S) \cdot U^\mathrm{H},
-````
-
-where $\cdot^{\mathrm{H}}$ denotes the complex conjugate transposed or Hermitian.
-The matrices $U$ and $V$ are the unitary matrices, and $S$ is the diagonal matrix
-containing the singular values of the SVD-decomposition
-
-````math
-USV = (q^\mathrm{H}p)^{-1} ( q^\mathrm{H} - q^\mathrm{H}pp^\mathrm{H}).
-````
-
-In this formula the $\operatorname{atan}$ is meant elementwise.
-"""
-log(::Grassmann, ::Any...)
->>>>>>> 59de8e0b
 
 #
 # Conversion
@@ -230,199 +145,6 @@
 function convert(::Type{ProjectorPoint}, p::AbstractMatrix)
     return ProjectorPoint(p * p')
 end
-<<<<<<< HEAD
 function convert(T::Type{ProjectorPoint}, p::GrassmannBasisPoint)
     return convert(T, p.value)
-end
-=======
-
-@doc raw"""
-    manifold_dimension(M::Grassmann)
-
-Return the dimension of the [`Grassmann(n,k,𝔽)`](@ref) manifold `M`, i.e.
-
-````math
-\dim \operatorname{Gr}(n,k) = k(n-k) \dim_ℝ 𝔽,
-````
-
-where $\dim_ℝ 𝔽$ is the [`real_dimension`](https://juliamanifolds.github.io/ManifoldsBase.jl/stable/types.html#ManifoldsBase.real_dimension-Tuple{ManifoldsBase.AbstractNumbers}) of `𝔽`.
-"""
-manifold_dimension(::Grassmann{n,k,𝔽}) where {n,k,𝔽} = k * (n - k) * real_dimension(𝔽)
-
-"""
-    mean(
-        M::Grassmann,
-        x::AbstractVector,
-        [w::AbstractWeights,]
-        method = GeodesicInterpolationWithinRadius(π/4);
-        kwargs...,
-    )
-
-Compute the Riemannian [`mean`](@ref mean(M::AbstractManifold, args...)) of `x` using
-[`GeodesicInterpolationWithinRadius`](@ref).
-"""
-mean(::Grassmann{n,k} where {n,k}, ::Any...)
-
-function default_estimation_method(::Grassmann, ::typeof(mean))
-    return GeodesicInterpolationWithinRadius(π / 4)
-end
-
-@doc raw"""
-    project(M::Grassmann, p, X)
-
-Project the `n`-by-`k` `X` onto the tangent space of `p` on the [`Grassmann`](@ref) `M`,
-which is computed by
-
-````math
-\operatorname{proj_p}(X) = X - pp^{\mathrm{H}}X,
-````
-
-where $\cdot^{\mathrm{H}}$ denotes the complex conjugate transposed or Hermitian.
-"""
-project(::Grassmann, ::Any...)
-
-project!(::Grassmann, Y, p, X) = copyto!(Y, X - p * p' * X)
-
-@doc raw"""
-    rand(M::Grassmann; σ::Real=1.0, vector_at=nothing)
-
-When `vector_at` is `nothing`, return a random point `p` on [`Grassmann`](@ref) manifold `M`
-by generating a random (Gaussian) matrix with standard deviation `σ` in matching
-size, which is orthonormal.
-
-When `vector_at` is not `nothing`, return a (Gaussian) random vector from the tangent space
-``T_p\mathrm{Gr}(n,k)`` with mean zero and standard deviation `σ` by projecting a random
-Matrix onto the tangent space at `vector_at`.
-"""
-rand(M::Grassmann; σ::Real=1.0)
-
-function Random.rand!(
-    M::Grassmann{n,k,𝔽},
-    pX;
-    σ::Real=one(real(eltype(pX))),
-    vector_at=nothing,
-) where {n,k,𝔽}
-    if vector_at === nothing
-        V = σ * randn(𝔽 === ℝ ? Float64 : ComplexF64, (n, k))
-        pX .= qr(V).Q[:, 1:k]
-    else
-        Z = σ * randn(eltype(pX), size(pX))
-        project!(M, pX, vector_at, Z)
-        pX .= pX ./ norm(pX)
-    end
-    return pX
-end
-function Random.rand!(
-    rng::AbstractRNG,
-    M::Grassmann{n,k,𝔽},
-    pX;
-    σ::Real=one(real(eltype(pX))),
-    vector_at=nothing,
-) where {n,k,𝔽}
-    if vector_at === nothing
-        V = σ * randn(rng, 𝔽 === ℝ ? Float64 : ComplexF64, (n, k))
-        pX .= qr(V).Q[:, 1:k]
-    else
-        Z = σ * randn(rng, eltype(pX), size(pX))
-        project!(M, pX, vector_at, Z)
-        pX .= pX ./ norm(pX)
-    end
-    return pX
-end
-
-@doc raw"""
-    representation_size(M::Grassmann{n,k})
-
-Return the represenation size or matrix dimension of a point on the [`Grassmann`](@ref)
-`M`, i.e. $(n,k)$ for both the real-valued and the complex value case.
-"""
-@generated representation_size(::Grassmann{n,k}) where {n,k} = (n, k)
-
-@doc raw"""
-    retract(M::Grassmann, p, X, ::PolarRetraction)
-
-Compute the SVD-based retraction [`PolarRetraction`](https://juliamanifolds.github.io/ManifoldsBase.jl/stable/retractions.html#ManifoldsBase.PolarRetraction) on the
-[`Grassmann`](@ref) `M`. With $USV = p + X$ the retraction reads
-````math
-\operatorname{retr}_p X = UV^\mathrm{H},
-````
-
-where $\cdot^{\mathrm{H}}$ denotes the complex conjugate transposed or Hermitian.
-"""
-retract(::Grassmann, ::Any, ::Any, ::PolarRetraction)
-
-function retract_polar!(::Grassmann, q, p, X)
-    s = svd(p + X)
-    return mul!(q, s.U, s.Vt)
-end
-
-@doc raw"""
-    retract(M::Grassmann, p, X, ::QRRetraction )
-
-Compute the QR-based retraction [`QRRetraction`](https://juliamanifolds.github.io/ManifoldsBase.jl/stable/retractions.html#ManifoldsBase.QRRetraction) on the
-[`Grassmann`](@ref) `M`. With $QR = p + X$ the retraction reads
-````math
-\operatorname{retr}_p X = QD,
-````
-where D is a $m × n$ matrix with
-````math
-D = \operatorname{diag}\left( \operatorname{sgn}\left(R_{ii}+\frac{1}{2}\right)_{i=1}^n \right).
-````
-"""
-retract(::Grassmann, ::Any, ::Any, ::QRRetraction)
-
-function retract_qr!(::Grassmann{N,K}, q, p, X) where {N,K}
-    qrfac = qr(p + X)
-    d = diag(qrfac.R)
-    D = Diagonal(sign.(d .+ 1 // 2))
-    mul!(q, Array(qrfac.Q), D)
-    return q
-end
-
-function Base.show(io::IO, ::Grassmann{n,k,𝔽}) where {n,k,𝔽}
-    return print(io, "Grassmann($(n), $(k), $(𝔽))")
-end
-
-"""
-    uniform_distribution(M::Grassmann{n,k,ℝ}, p)
-
-Uniform distribution on given (real-valued) [`Grassmann`](@ref) `M`.
-Specifically, this is the normalized Haar measure on `M`.
-Generated points will be of similar type as `p`.
-
-The implementation is based on Section 2.5.1 in [^Chikuse2003];
-see also Theorem 2.2.2(iii) in [^Chikuse2003].
-
-[^Chikuse2003]:
-    > Y. Chikuse: "Statistics on Special Manifolds", Springer New York, 2003,
-    > doi: [10.1007/978-0-387-21540-2](https://doi.org/10.1007/978-0-387-21540-2).
-"""
-function uniform_distribution(M::Grassmann{n,k,ℝ}, p) where {n,k}
-    μ = Distributions.Zeros(n, k)
-    σ = one(eltype(p))
-    Σ1 = Distributions.PDMats.ScalMat(n, σ)
-    Σ2 = Distributions.PDMats.ScalMat(k, σ)
-    d = MatrixNormal(μ, Σ1, Σ2)
-
-    return ProjectedPointDistribution(M, d, (M, q, p) -> (q .= svd(p).U), p)
-end
-
-@doc raw"""
-    vector_transport_to(M::Grassmann,p,X,q,::ProjectionTransport)
-
-compute the projection based transport on the [`Grassmann`](@ref) `M` by
-interpreting `X` from the tangent space at `p` as a point in the embedding and
-projecting it onto the tangent space at q.
-"""
-vector_transport_to(::Grassmann, ::Any, ::Any, ::Any, ::ProjectionTransport)
-
-@doc raw"""
-    zero_vector(M::Grassmann, p)
-
-Return the zero tangent vector from the tangent space at `p` on the [`Grassmann`](@ref) `M`,
-which is given by a zero matrix the same size as `p`.
-"""
-zero_vector(::Grassmann, ::Any...)
-
-zero_vector!(::Grassmann, X, p) = fill!(X, 0)
->>>>>>> 59de8e0b
+end