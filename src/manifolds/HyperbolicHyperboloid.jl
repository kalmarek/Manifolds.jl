--- conflicted
+++ resolved
@@ -229,8 +229,6 @@
 the [`Lorentz`](@ref)ian manifold.
 """
 distance(::Hyperbolic, p, q) = acosh(max(-minkowski_metric(p, q), 1.0))
-<<<<<<< HEAD
-=======
 
 embed(M::Hyperbolic, p::HyperboloidPoint) = embed(M, p.value)
 embed!(M::Hyperbolic, q, p::HyperboloidPoint) = embed!(M, q, p.value)
@@ -240,7 +238,6 @@
 function embed!(M::Hyperbolic, Y, p::HyperboloidPoint, X::HyperboloidTVector)
     return embed!(M, Y, p.value, X.value)
 end
->>>>>>> 59de8e0b
 
 function exp!(M::Hyperbolic, q, p, X)
     vn = sqrt(max(inner(M, p, X, X), 0.0))
@@ -372,11 +369,7 @@
 ````
 This employs the metric of the embedding, see [`Lorentz`](@ref) space.
 """
-<<<<<<< HEAD
 inner(::Hyperbolic, p, X, Y)
-=======
-inner(M::Hyperbolic, p, X, Y)
->>>>>>> 59de8e0b
 
 function log!(M::Hyperbolic, X, p, q)
     scp = minkowski_metric(p, q)
