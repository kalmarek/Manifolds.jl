--- conflicted
+++ resolved
@@ -55,12 +55,6 @@
     return v
 end
 
-<<<<<<< HEAD
-dimension(S::Sphere) = sum(S.shape)
-=======
-random_point(S::Sphere{N}) where N = (x = randn(N+1); x / norm(x))
->>>>>>> f41e8def
-
 function random_tangent_vector(S::Sphere{N}, x) where N
     v = randn(N+1)
     return project_tangent!(S, v, x, v)
