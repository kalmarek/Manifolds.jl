--- conflicted
+++ resolved
@@ -11,11 +11,7 @@
     runs-on: ${{ matrix.os }}
     strategy:
       matrix:
-<<<<<<< HEAD
-        julia-version: ["1.5", "1.6", "1.7"]
-=======
         julia-version: ["1.6", "1.7"]
->>>>>>> 59de8e0b
         os: [ubuntu-latest, macOS-latest]
         group:
           - 'test_manifolds'
