--- conflicted
+++ resolved
@@ -176,21 +176,6 @@
             for conv in diff_convs
                 g2g1 = translate(G, g_pts[2], g_pts[1], conv...)
                 g2invg1 = inverse_translate(G, g_pts[2], g_pts[1], conv...)
-<<<<<<< HEAD
-                vout = allocate(v)
-                @test translate_diff!(G, vout, g_pts[2], g_pts[1], v, conv...) === vout
-                @test isapprox(G, g2g1, vout, translate_diff(G, g_pts[2], g_pts[1], v, conv...); atol = atol)
-
-                vout = translate_diff(G, g_pts[2], g_pts[1], v, conv...)
-                vout2 = allocate(vout)
-                @test inverse_translate_diff!(G, vout2, g_pts[2], g2g1, vout, conv...) === vout2
-                @test isapprox(G, g_pts[1], vout2, v; atol = atol)
-
-                vout = inverse_translate_diff(G, g_pts[2], g_pts[1], v, conv...)
-                vout2 = allocate(vout)
-                @test translate_diff!(G, vout2, g_pts[2], g2invg1, vout, conv...) === vout2
-                @test isapprox(G, g_pts[1], vout2, v; atol = atol)
-=======
                 Y = allocate(X)
                 @test translate_diff!(G, Y, g_pts[2], g_pts[1], X, conv...) === Y
                 @test isapprox(G, g2g1, Y, translate_diff(G, g_pts[2], g_pts[1], X, conv...); atol = atol)
@@ -305,7 +290,6 @@
                     g_pts,
                     RightAction(),
                 )
->>>>>>> c21c6f23
             end
         end
     end
