--- conflicted
+++ resolved
@@ -28,11 +28,7 @@
             N,
             pts;
             test_representation_size = false,
-<<<<<<< HEAD
-            test_reverse_diff = false,#VERSION > v"1.2",
-=======
             test_reverse_diff = false, #VERSION > v"1.2",
->>>>>>> 8d1bc067
         )
         @test sprint(show, "text/plain", N) == """
         GraphManifold
@@ -55,11 +51,7 @@
             NE,
             [x[1:2], y[1:2], z[1:2]];
             test_representation_size = false,
-<<<<<<< HEAD
-            test_reverse_diff = false,#VERSION > v"1.2",
-=======
             test_reverse_diff = false, #VERSION > v"1.2",
->>>>>>> 8d1bc067
         )
         @test sprint(show, "text/plain", NE) == """
         GraphManifold
