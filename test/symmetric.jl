include("utils.jl")

@testset "SymmetricMatrices" begin
    M=SymmetricMatrices(3,ℝ)
    A = [1 2 3; 4 5 6; 7 8 9]
    A_sym = [1 2 3; 2 5 -1; 3 -1 9]
    A_sym2 = [1 2 3; 2 5 -1; 3 -1 9]
    B_sym = [1 2 3; 2 5 1; 3 1 -1]
    M_complex = SymmetricMatrices(3,ℂ)
    @test repr(M_complex) == "SymmetricMatrices(3, ℂ)"
    C = [1 1 -im; 1 2 -im; im im -1]
    D = [1 0; 0 1];
    X = zeros(3,3)
    @testset "Real Symmetric Matrices Basics" begin
        @test repr(M) == "SymmetricMatrices(3, ℝ)"
        @test representation_size(M) == (3,3)
        @test base_manifold(M) === M
        @test typeof(get_embedding(M)) === Euclidean{Tuple{3,3},ℝ}
        @test check_manifold_point(M,B_sym) === nothing
        @test_throws DomainError is_manifold_point(M,A,true)
        @test_throws DomainError is_manifold_point(M,C,true)
        @test_throws DomainError is_manifold_point(M,D,true)
        @test_throws DomainError is_manifold_point(M_complex, [:a :b :c; :b :d :e; :c :e :f],true)
        @test check_tangent_vector(M,B_sym,B_sym) === nothing
        @test_throws DomainError is_tangent_vector(M,B_sym,A,true)
        @test_throws DomainError is_tangent_vector(M,A,B_sym,true)
        @test_throws DomainError is_tangent_vector(M,B_sym,D,true)
        @test_throws DomainError is_tangent_vector(M,B_sym, 1*im * zero_tangent_vector(M,B_sym),true)
        @test_throws DomainError is_tangent_vector(M_complex, B_sym, [:a :b :c; :b :d :e; :c :e :f],true)
        @test manifold_dimension(M) == 6
        @test manifold_dimension(M_complex) == 9
        @test A_sym2 == project_point!(M, A_sym, A_sym)
        @test A_sym2 == project_tangent(M, A_sym, A_sym)
        A_sym3 = similar(A_sym)
        embed!(M,A_sym3, A_sym)
        A_sym4 = embed(M,A_sym)
        @test A_sym3 == A_sym
        @test A_sym4 == A_sym
    end
    types = [
        Matrix{Float64},
        MMatrix{3,3,Float64},
    ]
<<<<<<< HEAD
    bases = (DefaultOrthonormalBasis(), ProjectedOrthonormalBasis(:svd))
=======
    TEST_FLOAT32 && push!(types, Matrix{Float32})

    bases = (ArbitraryOrthonormalBasis(), ProjectedOrthonormalBasis(:svd))
>>>>>>> 16101434
    for T in types
        pts = [convert(T,A_sym),convert(T,B_sym),convert(T,X)]
        @testset "Type $T" begin
            test_manifold(
                M,
                pts,
                test_injectivity_radius = false,
                test_reverse_diff = isa(T, Vector),
                test_project_tangent = true,
                test_musical_isomorphisms = true,
                test_vector_transport = true,
                basis_types_vecs = (DiagonalizingOrthonormalBasis(log(M, pts[1], pts[2])), bases...),
                basis_types_to_from = bases,
            )
            test_manifold(
                M_complex,
                pts,
                test_injectivity_radius = false,
                test_reverse_diff = isa(T, Vector),
                test_project_tangent = true,
                test_musical_isomorphisms = true,
                test_vector_transport = true,
                basis_types_vecs = (DefaultOrthonormalBasis(),),
                basis_types_to_from = (DefaultOrthonormalBasis(),)
            )
            @test isapprox(-pts[1], exp(M, pts[1], log(M, pts[1], -pts[1])))
        end # testset type $T
    end # for
end # test SymmetricMatrices<|MERGE_RESOLUTION|>--- conflicted
+++ resolved
@@ -41,13 +41,9 @@
         Matrix{Float64},
         MMatrix{3,3,Float64},
     ]
-<<<<<<< HEAD
-    bases = (DefaultOrthonormalBasis(), ProjectedOrthonormalBasis(:svd))
-=======
     TEST_FLOAT32 && push!(types, Matrix{Float32})
 
-    bases = (ArbitraryOrthonormalBasis(), ProjectedOrthonormalBasis(:svd))
->>>>>>> 16101434
+    bases = (DefaultOrthonormalBasis(), ProjectedOrthonormalBasis(:svd))
     for T in types
         pts = [convert(T,A_sym),convert(T,B_sym),convert(T,X)]
         @testset "Type $T" begin
