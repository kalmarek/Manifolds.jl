include("../utils.jl")

using HybridArrays, Random
using StaticArrays: Dynamic

Random.seed!(42)

struct TestExponentialAtlas <: Manifolds.AbstractAtlas{ℝ} end

function Manifolds.get_point!(M::AbstractManifold, p, ::TestExponentialAtlas, i, a)
    return exp!(M, p, i, get_vector(M, i, a, DefaultOrthonormalBasis()))
end

function Manifolds.get_parameters!(M::AbstractManifold, a, ::TestExponentialAtlas, i, p)
    return get_coordinates!(M, a, i, log(M, i, p), DefaultOrthonormalBasis())
end

@testset "Power manifold" begin
    Ms = Sphere(2)
    Ms1 = PowerManifold(Ms, 5)
    @test power_dimensions(Ms1) == (5,)
    @test manifold_dimension(Ms1) == 10
    @test injectivity_radius(Ms1) == π
    Ms2 = PowerManifold(Ms, 5, 7)
    @test power_dimensions(Ms2) == (5, 7)
    @test manifold_dimension(Ms2) == 70
    Ms2n = PowerManifold(Ms1, NestedPowerRepresentation(), 7)
    @test power_dimensions(Ms2n) == (7,)
    @test manifold_dimension(Ms2n) == 70

    Mr = Manifolds.Rotations(3)
    Mr1 = PowerManifold(Mr, 5)
    Mrn1 = PowerManifold(Mr, Manifolds.NestedPowerRepresentation(), 5)
    @test PowerManifold(PowerManifold(Mr, 2), 3) == PowerManifold(Mr, 2, 3)
    @test PowerManifold(Torus(2), 3) isa PowerManifold{ℝ,Torus{2}}
    @test PowerManifold(Mrn1, 3) ==
          PowerManifold(Mr, Manifolds.NestedPowerRepresentation(), 5, 3)
    @test PowerManifold(Mrn1, Manifolds.ArrayPowerRepresentation(), 3) ==
          PowerManifold(Mr, Manifolds.ArrayPowerRepresentation(), 5, 3)
    @test manifold_dimension(Mr1) == 15
    @test manifold_dimension(Mrn1) == 15
    Mr2 = PowerManifold(Mr, 5, 7)
    Mrn2 = PowerManifold(Mr, Manifolds.NestedPowerRepresentation(), 5, 7)
    @test manifold_dimension(Mr2) == 105
    @test manifold_dimension(Mrn2) == 105

    @test repr(Ms1) == "PowerManifold(Sphere(2, ℝ), 5)"
    @test repr(Mrn1) == "PowerManifold(Rotations(3), NestedPowerRepresentation(), 5)"

    @test Manifolds.allocation_promotion_function(Ms, exp, ([1],)) ==
          Manifolds.allocation_promotion_function(Ms1, exp, (1,))

    @test Ms^5 === Oblique(3, 5)
    @test Ms^(5,) === Ms1
    @test Mr^(5, 7) === Mr2

    types_s1 = [Array{Float64,2}, HybridArray{Tuple{3,Dynamic()},Float64,2}]
    types_s2 = [Array{Float64,3}, HybridArray{Tuple{3,Dynamic(),Dynamic()},Float64,3}]

    types_r1 = [Array{Float64,3}, HybridArray{Tuple{3,3,Dynamic()},Float64,3}]

    types_rn1 = [Vector{Matrix{Float64}}]
    TEST_STATIC_SIZED && push!(types_rn1, Vector{MMatrix{3,3,Float64,9}})

    types_r2 = [Array{Float64,4}, HybridArray{Tuple{3,3,Dynamic(),Dynamic()},Float64,4}]
    types_rn2 = [Matrix{Matrix{Float64}}]

    retraction_methods = [ManifoldsBase.ExponentialRetraction()]
    inverse_retraction_methods = [ManifoldsBase.LogarithmicInverseRetraction()]

    sphere_dist = Manifolds.uniform_distribution(Ms, @SVector [1.0, 0.0, 0.0])
    power_s1_pt_dist =
        Manifolds.PowerPointDistribution(Ms1, sphere_dist, randn(Float64, 3, 5))
    power_s2_pt_dist =
        Manifolds.PowerPointDistribution(Ms2, sphere_dist, randn(Float64, 3, 5, 7))
    sphere_tv_dist =
        Manifolds.normal_tvector_distribution(Ms, (@MVector [1.0, 0.0, 0.0]), 1.0)
    power_s1_tv_dist = Manifolds.PowerFVectorDistribution(
        TangentBundleFibers(Ms1),
        rand(power_s1_pt_dist),
        sphere_tv_dist,
    )
    power_s2_tv_dist = Manifolds.PowerFVectorDistribution(
        TangentBundleFibers(Ms2),
        rand(power_s2_pt_dist),
        sphere_tv_dist,
    )

    id_rot = @SMatrix [1.0 0.0 0.0; 0.0 1.0 0.0; 0.0 0.0 1.0]
    rotations_dist = Manifolds.normal_rotation_distribution(Mr, id_rot, 1.0)
    power_r1_pt_dist =
        Manifolds.PowerPointDistribution(Mr1, rotations_dist, randn(Float64, 3, 3, 5))
    power_rn1_pt_dist = Manifolds.PowerPointDistribution(
        Mrn1,
        rotations_dist,
        [randn(Float64, 3, 3) for i in 1:5],
    )
    power_r2_pt_dist =
        Manifolds.PowerPointDistribution(Mr2, rotations_dist, randn(Float64, 3, 3, 5, 7))
    power_rn2_pt_dist = Manifolds.PowerPointDistribution(
        Mrn2,
        rotations_dist,
        [randn(Float64, 3, 3) for i in 1:5, j in 1:7],
    )
    rotations_tv_dist = Manifolds.normal_tvector_distribution(Mr, MMatrix(id_rot), 1.0)
    power_r1_tv_dist = Manifolds.PowerFVectorDistribution(
        TangentBundleFibers(Mr1),
        rand(power_r1_pt_dist),
        rotations_tv_dist,
    )
    power_rn1_tv_dist = Manifolds.PowerFVectorDistribution(
        TangentBundleFibers(Mrn1),
        rand(power_rn1_pt_dist),
        rotations_tv_dist,
    )
    power_r2_tv_dist = Manifolds.PowerFVectorDistribution(
        TangentBundleFibers(Mr2),
        rand(power_r2_pt_dist),
        rotations_tv_dist,
    )
    power_rn2_tv_dist = Manifolds.PowerFVectorDistribution(
        TangentBundleFibers(Mrn2),
        rand(power_rn2_pt_dist),
        rotations_tv_dist,
    )

    @testset "get_component, set_component!, getindex and setindex!" begin
        p1 = randn(3, 5)
        @test get_component(Ms1, p1, 1) == p1[:, 1]
        @test p1[Ms1, 1] == p1[:, 1]
        @test p1[Ms1, 1] isa Vector
        p2 = [10.0, 11.0, 12.0]
        set_component!(Ms1, p1, p2, 2)
        @test get_component(Ms1, p1, 2) == p2
        p1[Ms1, 2] = 2 * p2
        @test p1[Ms1, 2] == 2 * p2
        p1[Ms1, 2] += p2
        @test p1[Ms1, 2] ≈ 3 * p2
        p1[Ms1, 2] .+= p2
        @test p1[Ms1, 2] ≈ 4 * p2
        @test view(p1, Ms1, 1) == p1[Ms1, 1]
        @test view(p1, Ms1, 1) isa SubArray

        Msn1 = PowerManifold(Ms, Manifolds.NestedPowerRepresentation(), 5)
        pn1 = [randn(3) for _ in 1:5]
        @test get_component(Msn1, pn1, 1) == pn1[1]
        @test pn1[Msn1, 1] == pn1[1]
        @test pn1[Msn1, 1] isa Vector
        set_component!(Msn1, pn1, p2, 2)
        @test get_component(Msn1, pn1, 2) == p2
        pn1[Msn1, 2] = 2 * p2
        @test pn1[Msn1, 2] == 2 * p2
        pn1[Msn1, 2] += p2
        @test pn1[Msn1, 2] ≈ 3 * p2
        pn1[Msn1, 2] .+= p2
        @test pn1[Msn1, 2] ≈ 4 * p2
        @test view(pn1, Msn1, 1) == pn1[Msn1, 1]
        @test view(pn1, Msn1, 1) isa SubArray
    end

    @testset "ComponenException" begin
        M = PowerManifold(Sphere(2), NestedPowerRepresentation(), 2)
        p = [[1.0, 0.0, 0.0], [0.0, 1.0, 0.0]]
        X = [[0.0, 0.0, 0.0], [0.0, 1.0, 0.0]]
        @test_throws ComponentManifoldError is_point(M, X, true)
        @test_throws ComponentManifoldError is_vector(M, p, X, true)
    end

    @testset "power vector transport" begin
        m = ParallelTransport()
        p = repeat([1.0, 0.0, 0.0], 1, 5)
        q = repeat([0.0, 1.0, 0.0], 1, 5)
        X = log(Ms1, p, q)
        Y = vector_transport_to(Ms1, p, X, q, m)
        Z = -log(Ms1, q, p)
        @test isapprox(Ms1, q, Y, Z)
    end
    trim(s::String) = s[1:min(length(s), 20)]

    basis_types = (DefaultOrthonormalBasis(), ProjectedOrthonormalBasis(:svd))
    for T in types_s1
        @testset "Type $(trim(string(T)))..." begin
            pts1 = [convert(T, rand(power_s1_pt_dist)) for _ in 1:3]
            @test injectivity_radius(Ms1, pts1[1]) == π
            basis_diag = get_basis(
                Ms1,
                pts1[1],
                DiagonalizingOrthonormalBasis(log(Ms1, pts1[1], pts1[2])),
            )
            basis_arb = get_basis(Ms1, pts1[1], DefaultOrthonormalBasis())
            test_manifold(
                Ms1,
                pts1;
                test_musical_isomorphisms=true,
                test_injectivity_radius=false,
                test_default_vector_transport=true,
                test_project_point=true,
                test_project_tangent=true,
                vector_transport_methods=[
                    ParallelTransport(),
                    SchildsLadderTransport(),
                    PoleLadderTransport(),
                ],
                test_vee_hat=true,
                retraction_methods=retraction_methods,
                inverse_retraction_methods=inverse_retraction_methods,
                point_distributions=[power_s1_pt_dist],
                tvector_distributions=[power_s1_tv_dist],
                basis_types_to_from=(basis_diag, basis_arb, basis_types...),
                rand_tvector_atol_multiplier=600.0,
                retraction_atol_multiplier=12.0,
                is_tangent_atol_multiplier=12.0,
<<<<<<< HEAD
                exp_log_atol_multiplier=16 * prod(power_dimensions(Ms1)),
=======
                exp_log_atol_multiplier=20 * prod(power_dimensions(Ms1)),
>>>>>>> 59de8e0b
                test_inplace=true,
                test_rand_point=true,
                test_rand_tvector=true,
            )
        end
    end
    for T in types_s2
        @testset "Type $(trim(string(T)))..." begin
            pts2 = [convert(T, rand(power_s2_pt_dist)) for _ in 1:3]
            test_manifold(
                Ms2,
                pts2;
                test_musical_isomorphisms=true,
                test_injectivity_radius=false,
                test_vee_hat=true,
                retraction_methods=retraction_methods,
                inverse_retraction_methods=inverse_retraction_methods,
                point_distributions=[power_s2_pt_dist],
                tvector_distributions=[power_s2_tv_dist],
                rand_tvector_atol_multiplier=6.0,
                retraction_atol_multiplier=12,
                is_tangent_atol_multiplier=12.0,
                exp_log_atol_multiplier=3 * prod(power_dimensions(Ms2)),
                test_inplace=true,
            )
        end
    end

    for T in types_r1
        @testset "Type $(trim(string(T)))..." begin
            pts1 = [convert(T, rand(power_r1_pt_dist)) for _ in 1:3]
            test_manifold(
                Mr1,
                pts1;
                test_injectivity_radius=false,
                test_musical_isomorphisms=true,
                test_vee_hat=true,
                retraction_methods=retraction_methods,
                inverse_retraction_methods=inverse_retraction_methods,
                point_distributions=[power_r1_pt_dist],
                tvector_distributions=[power_r1_tv_dist],
                basis_types_to_from=basis_types,
                rand_tvector_atol_multiplier=8.0,
                retraction_atol_multiplier=12,
                is_tangent_atol_multiplier=12.0,
                exp_log_atol_multiplier=2e2 * prod(power_dimensions(Mr2)),
                test_inplace=true,
            )
        end
    end

    for T in types_rn1
        @testset "Type $(trim(string(T)))..." begin
            pts1 = [convert(T, rand(power_rn1_pt_dist)) for _ in 1:3]
            test_manifold(
                Mrn1,
                pts1;
                test_injectivity_radius=false,
                test_musical_isomorphisms=true,
                test_vee_hat=true,
                retraction_methods=retraction_methods,
                inverse_retraction_methods=inverse_retraction_methods,
                point_distributions=[power_rn1_pt_dist],
                tvector_distributions=[power_rn1_tv_dist],
                basis_types_to_from=basis_types,
                rand_tvector_atol_multiplier=500.0,
                retraction_atol_multiplier=12,
                is_tangent_atol_multiplier=12.0,
                exp_log_atol_multiplier=4e2 * prod(power_dimensions(Mrn1)),
                test_inplace=true,
                test_rand_point=true,
                test_rand_tvector=true,
            )
        end
    end
    for T in types_r2
        @testset "Type $(trim(string(T)))..." begin
            pts2 = [convert(T, rand(power_r2_pt_dist)) for _ in 1:3]
            test_manifold(
                Mr2,
                pts2;
                test_injectivity_radius=false,
                test_musical_isomorphisms=true,
                test_vee_hat=true,
                retraction_methods=retraction_methods,
                inverse_retraction_methods=inverse_retraction_methods,
                point_distributions=[power_r2_pt_dist],
                tvector_distributions=[power_r2_tv_dist],
                rand_tvector_atol_multiplier=8.0,
                retraction_atol_multiplier=12,
                is_tangent_atol_multiplier=12.0,
                exp_log_atol_multiplier=4e3 * prod(power_dimensions(Mr2)),
                test_inplace=true,
            )
        end
    end
    for T in types_rn2
        @testset "Type $(trim(string(T)))..." begin
            pts2 = [convert(T, rand(power_rn2_pt_dist)) for _ in 1:3]
            test_manifold(
                Mrn2,
                pts2;
                test_injectivity_radius=false,
                test_musical_isomorphisms=true,
                test_vee_hat=true,
                retraction_methods=retraction_methods,
                inverse_retraction_methods=inverse_retraction_methods,
                point_distributions=[power_rn2_pt_dist],
                tvector_distributions=[power_rn2_tv_dist],
                rand_tvector_atol_multiplier=8.0,
                retraction_atol_multiplier=12,
                is_tangent_atol_multiplier=12.0,
                exp_log_atol_multiplier=4e3 * prod(power_dimensions(Mrn2)),
                test_inplace=true,
            )
        end
    end

    @testset "Power manifold of Circle" begin
        pts_t = [[0.0, 1.0, 2.0], [1.0, 1.0, 2.4], [0.0, 2.0, 1.0]]
        MT = PowerManifold(Circle(), 3)
        @test representation_size(MT) == (3,)
        test_manifold(
            MT,
            pts_t;
            test_injectivity_radius=false,
            test_musical_isomorphisms=true,
            test_vee_hat=true,
            retraction_methods=retraction_methods,
            inverse_retraction_methods=inverse_retraction_methods,
            rand_tvector_atol_multiplier=5.0,
            retraction_atol_multiplier=12,
            is_tangent_atol_multiplier=12.0,
            exp_log_atol_multiplier=1.0,
            test_inplace=true,
            test_rand_point=true,
            test_rand_tvector=true,
        )
    end

    @testset "Basis printing" begin
        p = hcat([[1.0, 0.0, 0.0] for i in 1:5]...)
        Bc = get_basis(Ms1, p, DefaultOrthonormalBasis())
        @test sprint(show, "text/plain", Bc) == """
        DefaultOrthonormalBasis(ℝ) for a power manifold
        Basis for component (1,):
        $(sprint(show, "text/plain", Bc.data.bases[1]))
        Basis for component (2,):
        $(sprint(show, "text/plain", Bc.data.bases[2]))
        Basis for component (3,):
        $(sprint(show, "text/plain", Bc.data.bases[3]))
        Basis for component (4,):
        $(sprint(show, "text/plain", Bc.data.bases[4]))
        Basis for component (5,):
        $(sprint(show, "text/plain", Bc.data.bases[5]))
        """
    end

    @testset "Power manifold of Circle" begin
        pts_t = [[0.0, 1.0, 2.0], [1.0, 1.0, 2.4], [0.0, 2.0, 1.0]]
        MT = PowerManifold(Circle(), 3)
        @test representation_size(MT) == (3,)
        @test pts_t[1][MT, 2] == 1.0
        @test HybridVector{3}(pts_t[1])[MT, 2] == 1.0
        test_manifold(
            MT,
            pts_t;
            test_injectivity_radius=false,
            test_musical_isomorphisms=true,
            retraction_methods=retraction_methods,
            inverse_retraction_methods=inverse_retraction_methods,
            rand_tvector_atol_multiplier=5.0,
            retraction_atol_multiplier=12,
            is_tangent_atol_multiplier=12.0,
            test_inplace=true,
        )
    end

    @testset "Atlas & Induced Basis" begin
        M = PowerManifold(Euclidean(2), NestedPowerRepresentation(), 2)
        p = [zeros(2), ones(2)]
        X = [ones(2), 2 .* ones(2)]
        A = RetractionAtlas()
        a = get_parameters(M, A, p, p)
        p2 = get_point(M, A, p, a)
        @test all(p2 .== p)
        A2 = TestExponentialAtlas()
        a2 = get_parameters(M, A2, p, p)
        @test isapprox(a, a2)
        @test_throws ErrorException get_point(M, A2, p, a2)
    end

    @testset "metric conversion" begin
        M = SymmetricPositiveDefinite(3)
        N = PowerManifold(M, NestedPowerRepresentation(), 2)
        e = EuclideanMetric()
        p = [1.0 0.0 0.0; 0.0 1.0 0.0; 0.0 0.0 1]
        q = [2.0 0.0 0.0; 0.0 2.0 0.0; 0.0 0.0 1]
        P = [p, q]
        X = [log(M, p, q), log(M, q, p)]
        Y = change_metric(N, e, P, X)
        Yc = [change_metric(M, e, p, log(M, p, q)), change_metric(M, e, q, log(M, q, p))]
        @test norm(N, P, Y .- Yc) ≈ 0
        Z = change_representer(N, e, P, X)
        Zc = [
            change_representer(M, e, p, log(M, p, q)),
            change_representer(M, e, q, log(M, q, p)),
        ]
        @test norm(N, P, Z .- Zc) ≈ 0
    end

    @testset "Nested replacing RNG" begin
        M = PowerManifold(Ms, NestedReplacingPowerRepresentation(), 2)
        @test is_point(M, rand(M))
        @test is_point(M, rand(MersenneTwister(123), M))
        @test rand(MersenneTwister(123), M) == rand(MersenneTwister(123), M)
        p = rand(M)
        @test is_vector(M, p, rand(M; vector_at=p); atol=1e-15)
        @test is_vector(M, p, rand(MersenneTwister(123), M; vector_at=p); atol=1e-15)
        @test rand(MersenneTwister(123), M; vector_at=p) ==
              rand(MersenneTwister(123), M; vector_at=p)
    end
end<|MERGE_RESOLUTION|>--- conflicted
+++ resolved
@@ -210,11 +210,7 @@
                 rand_tvector_atol_multiplier=600.0,
                 retraction_atol_multiplier=12.0,
                 is_tangent_atol_multiplier=12.0,
-<<<<<<< HEAD
-                exp_log_atol_multiplier=16 * prod(power_dimensions(Ms1)),
-=======
                 exp_log_atol_multiplier=20 * prod(power_dimensions(Ms1)),
->>>>>>> 59de8e0b
                 test_inplace=true,
                 test_rand_point=true,
                 test_rand_tvector=true,
