--- conflicted
+++ resolved
@@ -7,21 +7,12 @@
     @test repr(E) == "Euclidean(3; field = ℝ)"
     @test repr(Ec) == "Euclidean(3; field = ℂ)"
     @test repr(Euclidean(2, 3; field = ℍ)) == "Euclidean(2, 3; field = ℍ)"
-<<<<<<< HEAD
-    @test is_default_metric(EM) == Val{true}()
-    @test is_default_metric(E, Manifolds.EuclideanMetric()) == Val{true}()
-    x = zeros(3)
-    @test det_local_metric(EM,x) == one(eltype(x))
-    @test log_local_metric_density(EM,x) == zero(eltype(x))
-    @test project_point!(E,x) == x
-=======
     @test is_default_metric(EM)
     @test is_default_metric(E, Manifolds.EuclideanMetric())
     p = zeros(3)
     @test det_local_metric(EM, p) == one(eltype(p))
     @test log_local_metric_density(EM, p) == zero(eltype(p))
     @test project_point!(E, p, p) == p
->>>>>>> c21c6f23
     @test manifold_dimension(Ec) == 2*manifold_dimension(E)
 
     @test E^2 === Euclidean(3, 2)
