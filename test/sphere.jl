--- conflicted
+++ resolved
@@ -37,16 +37,10 @@
                 tvector_distributions = [Manifolds.normal_tvector_distribution(M, pts[1], 1.0)],
                 basis_types_vecs = (DiagonalizingOrthonormalBasis([0.0, 1.0, 2.0]),),
                 basis_types_to_from = basis_types,
-<<<<<<< HEAD
                 test_vee_hat = true,
-                retraction_methods = [ProjectionRetraction()],
-                inverse_retraction_methods = [ProjectionInverseRetraction()]
-=======
                 retraction_methods = [ProjectionRetraction(),],
                 inverse_retraction_methods = [ProjectionInverseRetraction(),]
->>>>>>> c21c6f23
             )
-
             @test isapprox(-pts[1], exp(M, pts[1], log(M, pts[1], -pts[1])))
         end
     end
