name = "Manifolds"
uuid = "1cead3c2-87b3-11e9-0ccd-23c62b72b94e"
authors = ["Seth Axen <seth.axen@gmail.com>", "Mateusz Baran <mateuszbaran89@gmail.com>", "Ronny Bergmann <manopt@ronnybergmann.net>", "Antoine Levitt <antoine.levitt@gmail.com>"]
version = "0.1.0"

[deps]
Arpack = "7d9fca2a-8960-54d3-9f78-7d1dccf2cb97"
Distributions = "31c24e10-a181-5473-b8eb-7969acd0382f"
Documenter = "e30172f5-a6a5-5a46-863b-614d45cd2de4"
Einsum = "b7d42ee7-0b51-5a75-98ca-779d3107e4c0"
FiniteDifferences = "26cc04aa-876d-5657-8c51-4c34ba976000"
FunctionWrappers = "069b7b12-0de2-55c6-9aab-29f3d0a68a2e"
HybridArrays = "1baab800-613f-4b0a-84e4-9cd3431bfbb9"
LightGraphs = "093fc24a-ae57-5d10-9952-331d41423f4d"
LinearAlgebra = "37e2e46d-f89d-539d-b4ee-838fcccc9c8e"
ManifoldsBase = "3362f125-f0bb-47a3-aa74-596ffd7ef2fb"
Markdown = "d6f4376e-aef5-505a-96c1-9c027394607a"
Random = "9a3f8284-a2c9-5f02-9a11-845980a1fd5c"
Requires = "ae029012-a4dd-5104-9daa-d747884805df"
SimpleWeightedGraphs = "47aef6b3-ad0c-573a-a1e2-d07658019622"
SpecialFunctions = "276daf66-3868-5448-9aa4-cd146d93841b"
StaticArrays = "90137ffa-7385-5640-81b9-e52037218182"
Statistics = "10745b16-79ce-11e8-11f9-7d13ad32a3b2"
StatsBase = "2913bbd2-ae8a-5f71-8c99-4fb6c76f3a91"
UnsafeArrays = "c4a57d5a-5b31-53a6-b365-19f8c011fbd6"

[compat]
Arpack = "=0.3.2"
DoubleFloats = ">= 0.9.2"
FunctionWrappers = "=1.0"
HybridArrays = ">= 0.3"
<<<<<<< HEAD
ManifoldsBase = "0.4"
Requires = "0.5, 1"
SpecialFunctions = "=0.8"
StaticArrays = "0.12"
=======
ManifoldsBase = "0.5.1"
Requires = "0.5, 1"
SpecialFunctions = "=0.8"
StaticArrays = "0.12"
StatsBase = "0.32.1"
>>>>>>> c21c6f23
julia = "1.0"

[extras]
DoubleFloats = "497a8b3b-efae-58df-a0af-a86822472b78"
ForwardDiff = "f6369f11-7733-5829-9624-2563aa707210"
OrdinaryDiffEq = "1dea7af3-3e70-54e6-95c3-0bf5283fa5ed"
ReverseDiff = "37e2e3b7-166d-5795-8a7a-e32c996b4267"
Test = "8dfed614-e22c-5e08-85e1-65c5234f0b40"

[targets]
test = ["Test", "DoubleFloats", "ForwardDiff", "OrdinaryDiffEq", "ReverseDiff"]<|MERGE_RESOLUTION|>--- conflicted
+++ resolved
@@ -29,18 +29,11 @@
 DoubleFloats = ">= 0.9.2"
 FunctionWrappers = "=1.0"
 HybridArrays = ">= 0.3"
-<<<<<<< HEAD
-ManifoldsBase = "0.4"
-Requires = "0.5, 1"
-SpecialFunctions = "=0.8"
-StaticArrays = "0.12"
-=======
 ManifoldsBase = "0.5.1"
 Requires = "0.5, 1"
 SpecialFunctions = "=0.8"
 StaticArrays = "0.12"
 StatsBase = "0.32.1"
->>>>>>> c21c6f23
 julia = "1.0"
 
 [extras]
